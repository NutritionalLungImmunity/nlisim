--- conflicted
+++ resolved
@@ -22,22 +22,6 @@
 
 [tool.poetry.dependencies]
 python = ">=3.8,<4.0"
-<<<<<<< HEAD
-numba = "^0.56.4"
-attrs = "^22.1.0"
-numpy = "^1.23.4"
-h5py = "^3.7.0"
-scipy = "^1.9.2"
-meshio = "^5.3.4"
-vtk = "^9.2.2"
-scikit-fem = "^7.0.1"
-click = "^8.1.3"
-click-pathlib = "^2020.3.13.0"
-matplotlib = "^3.6.1"
-tqdm = "^4.64.1"
-py = "^1.11.0"
-toml = "^0.10.2"
-=======
 numba = "^0.56.3"
 attrs = "^22.1.0"
 numpy = "^1.23.5"
@@ -47,43 +31,24 @@
 vtk = "^9.2.2"
 click-pathlib = "^2020.3.13.0"
 tqdm = "^4.64.1"
->>>>>>> c5bfc739
 
 [tool.poetry.group.dev.dependencies]
 black = "^22.10.0"
 flake8 = "^5.0.4"
-<<<<<<< HEAD
-=======
 isort = "^5.10.1"
 tox = "^3.26.0"
 mypy = "^0.982"
->>>>>>> c5bfc739
 flake8-black = "^0.3.3"
 flake8-bugbear = "^22.9.23"
 flake8-docstrings = "^1.6.0"
 flake8-isort = "^5.0.0"
-<<<<<<< HEAD
-flake8-quotes = "^3.3.1"
-isort = "^5.10.1"
-tox = "^3.26.0"
-mypy = "^0.982"
-=======
 # flake8-quotes = "^3.3.1"
->>>>>>> c5bfc739
 jupyter = "^1.0.0"
 pep8-naming = "^0.13.2"
 pytest = "^7.1.3"
 pytest-cov = "^4.0.0"
 
-<<<<<<< HEAD
-[tool.poetry.scripts]
-nlisim = 'nlisim.cli:main'
-
-[build-system]
-requires = ["poetry-core>=1.0.0"]
-=======
 
 [build-system]
 requires = ["poetry-core"]
->>>>>>> c5bfc739
 build-backend = "poetry.core.masonry.api"