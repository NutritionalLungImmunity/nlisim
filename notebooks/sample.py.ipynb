{
 "cells": [
  {
   "cell_type": "markdown",
   "metadata": {},
   "source": [
    "## Sample Module with Sample ModuleState\n",
    "\n",
    "This notebook shows how to create a basic module that can be easily tested with the simulation"
   ]
  },
  {
   "cell_type": "code",
   "execution_count": null,
   "metadata": {},
   "outputs": [],
   "source": [
    "import attr\n",
    "\n",
    "from simulation.module import Module, ModuleState\n",
    "from simulation.state import State\n",
    "\n",
    "\n",
    "@attr.s(kw_only=True)\n",
    "class SampleState(ModuleState):\n",
    "    variable_name: int = attr.ib(default=0)\n",
    "\n",
    "class Sample(Module):\n",
    "    name = 'sample'\n",
    "    defaults = {\n",
    "        'ex_int': '0',\n",
    "        'ex_float': '0.0',\n",
    "        'ex_bool': 'False',\n",
    "        'ex_string': '',\n",
    "    }\n",
    "    StateClass = SampleState\n",
    "    \n",
    "    def initialize(self, state: State):\n",
    "        # how to get different values from config.ini file\n",
    "        state.sample.ex_int = self.config.getint('ex_int')\n",
    "        state.sample.ex_float = self.config.getfloat('ex_float')\n",
    "        state.sample.ex_bool = self.config.getboolean('ex_bool')\n",
    "        state.sample.ex_string = self.config.get('ex_string')\n",
    "        return state\n",
    "        \n",
    "    # see simulation.module to see various default functions whose behaviour can be overridden"
   ]
  },
  {
   "cell_type": "code",
   "execution_count": null,
   "metadata": {
    "scrolled": false
   },
   "outputs": [],
   "source": [
    "# see run in simulation/cli.py\n",
    "from math import ceil\n",
    "\n",
    "from simulation.config import SimulationConfig\n",
    "from simulation.solver import run\n",
    "\n",
    "\n",
    "# any config files in config_files should be hardcoded to be a full local file path\n",
    "# edit config file referencing geometry.hdf5 to be the full local file path\n",
    "# Note: files outputted will be in the same folder as this notebook\n",
    "config_files = []\n",
    "config = SimulationConfig(*config_files)\n",
    "\n",
    "config.add_module(Sample)\n",
    "\n",
    "target_time = 5\n",
    "\n",
<<<<<<< HEAD
    "state = run(config, target_time)"
=======
    "attr.set_run_validators(config.getboolean('simulation', 'validate'))\n",
    "\n",
    "def get_time(x):\n",
    "    if x is None:\n",
    "        return '0'\n",
    "    return '%.2f' % x.time\n",
    "\n",
    "state = initialize(State.create(config))\n",
    "states = advance(state, target_time)\n",
    "for _state in states:\n",
    "    pass\n",
    "\n",
    "state = finalize(state)"
>>>>>>> 405173cd
   ]
  },
  {
   "cell_type": "code",
   "execution_count": null,
   "metadata": {},
   "outputs": [],
   "source": []
  }
 ],
 "metadata": {
  "kernelspec": {
   "display_name": "Python 3",
   "language": "python",
   "name": "python3"
  },
  "language_info": {
   "codemirror_mode": {
    "name": "ipython",
    "version": 3
   },
   "file_extension": ".py",
   "mimetype": "text/x-python",
   "name": "python",
   "nbconvert_exporter": "python",
   "pygments_lexer": "ipython3",
   "version": "3.8.2"
  }
 },
 "nbformat": 4,
 "nbformat_minor": 4
}<|MERGE_RESOLUTION|>--- conflicted
+++ resolved
@@ -71,23 +71,7 @@
     "\n",
     "target_time = 5\n",
     "\n",
-<<<<<<< HEAD
     "state = run(config, target_time)"
-=======
-    "attr.set_run_validators(config.getboolean('simulation', 'validate'))\n",
-    "\n",
-    "def get_time(x):\n",
-    "    if x is None:\n",
-    "        return '0'\n",
-    "    return '%.2f' % x.time\n",
-    "\n",
-    "state = initialize(State.create(config))\n",
-    "states = advance(state, target_time)\n",
-    "for _state in states:\n",
-    "    pass\n",
-    "\n",
-    "state = finalize(state)"
->>>>>>> 405173cd
    ]
   },
   {
