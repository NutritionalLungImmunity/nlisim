--- conflicted
+++ resolved
@@ -38,13 +38,7 @@
 
 class Visualization(Module):
     name = 'visualization'
-<<<<<<< HEAD
-=======
-    defaults = {
-        'time_step': '1',
-        'visualization_file_name': 'output/<variable>-<time>.vtk',
-    }
->>>>>>> b2a8b525
+
     StateClass = VisualizationState
 
     @classmethod
