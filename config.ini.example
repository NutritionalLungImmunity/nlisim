[simulation]
# maximum time step duration
time_step = 1

# number of grid points in each direction
nx = 20
ny = 40
nz = 20

# size of each grid cell
dx = 10
dy = 10
dz = 10

# run validation state on every iteration
validate = True

# a list of modules to run with the simulation
<<<<<<< HEAD
modules = nlisim.modules.visualization.Visualization
=======
modules = nlisim.modules.geometry.Geometry
>>>>>>> 723218d3
          nlisim.modules.molecules.Molecules
          nlisim.modules.fungus.Fungus
          nlisim.modules.epithelium.Epithelium
          nlisim.modules.macrophage.Macrophage
          nlisim.modules.neutrophil.Neutrophil
          nlisim.modules.state_output.StateOutput
          nlisim.modules.visualization.Visualization


[file_output]
# save the simulation state every 1 simulation second
save_interval = 1.0
save_file_name = output/simulation-<time>.hdf5

[geometry]
# path of the imported geoemtry file
geometry_path = geometry.hdf5
preview_geometry = false
time_step = 0

[macrophage]
rec_r = 3
p_rec_r = 1.0
m_abs = 0.05
Mn = 2.0
kill = 2
m_det = 1
rec_rate_ph = 6
time_m = 1
time_step = 1
max_conidia_in_phag = 50
p_internalization = 0.15
rm = 0.1

[neutrophil]
time_step = 1
neutropenic = false
rec_rate_ph = 18
rec_r = 5
n_absorb = 0.05
Nn = 2
n_det = 1
granule_count = 100
n_kill = 2
time_n = 1
age_limit = 36

[fungus]
time_step = 1
init_num = 70
init_health = 100
p_lodge = 1
p_internal_swell = 0.2
iron_min = 2
iron_max = 20
iron_absorb = 1
spacing = 1.5
iron_min_grow = 10
p_branch = 0.35
p_internalize = 0.3
grow_time = 2
rest_time = 1
swell_time = 5


[epithelium]
time_step = 1
e_kill = 30
cyto_rate = 100
s_det = 1
h_det = 1
max_conidia_in_phag = 10
time_e = 1
p_internalization = 0.03
init_health = 100

[molecules]
time_step = 1
diffusion_rate = 0.8
cyto_evap_m = 0.2
cyto_evap_n = 0.2
iron_max = 70
# name: name of the molecule
# init_val: inital concentration value at init_loc
# init_loc: AIR, BLOOD, EPITHELIUM, SURFACTANT
molecules = [
                {
                    "name":"iron",
                    "init_val":20,
                    "init_loc":["BLOOD", "OTHER"],
                    "diffusivity":0.8,
                    "source":"BLOOD",
                    "incr":12
                },
                {
                    "name":"m_cyto",
                    "init_val":0,
                    "init_loc":["EPITHELIUM"]
                },
                {
                    "name":"n_cyto",
                    "init_val":0,
                    "init_loc":["EPITHELIUM"]
                }
            ]

[visualization]
time_step = 1
csv_output = false
# vtk_type: STRUCTURED_POINTS, STRUCTURED_GRID, RECTILINEAR_GRID, UNSTRUCTURED_GRID, POLY_DATA
visual_variables =  [
                        {
                           "module":"neutrophil",
                           "variable":"cells",
                           "vtk_type":"POLY_DATA",
                           "attributes":["iteration", "point"]
                        },
                        {
                           "module":"geometry",
                           "variable":"lung_tissue",
                           "vtk_type":"STRUCTURED_POINTS",
                           "attributes":[]
                        },
                        {
                           "module":"macrophage",
                           "variable":"cells",
                           "vtk_type":"POLY_DATA",
                           "attributes":["iteration", "point"]
                        },
                        {
                            "module":"molecules",
                            "variable":"grid",
                            "vtk_type":"STRUCTURED_POINTS",
                            "attributes":["concentrations"]
                        },
                        {
                           "module":"fungus",
                           "variable":"cells",
                           "vtk_type":"POLY_DATA",
                           "attributes":["iron", "form", "status", "point"]
                        }
                    ]
visualize_interval = 1
visualization_file_name = output/<variable>-<time>.vtk<|MERGE_RESOLUTION|>--- conflicted
+++ resolved
@@ -16,11 +16,7 @@
 validate = True
 
 # a list of modules to run with the simulation
-<<<<<<< HEAD
-modules = nlisim.modules.visualization.Visualization
-=======
 modules = nlisim.modules.geometry.Geometry
->>>>>>> 723218d3
           nlisim.modules.molecules.Molecules
           nlisim.modules.fungus.Fungus
           nlisim.modules.epithelium.Epithelium
