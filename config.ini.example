--- conflicted
+++ resolved
@@ -19,43 +19,9 @@
 modules = simulation.modules.geometry.Geometry
           simulation.modules.afumigatus.Afumigatus
           simulation.modules.save.FileOutput
-<<<<<<< HEAD
           simulation.modules.geometry.Geometry
           simulation.modules.visualization.Visualization
 
-[advection]
-# state variable initialization
-diffusivity = 0.05
-wind_x = 0.1
-wind_y = -0.2
-wind_z = 0.0
-
-# point source initialization
-px = 0.5
-py = 0.5
-pz = 0.5
-value = 1.0
-
-[plot2d_slice]
-# plot the simulation while it runs at most once every 0.5 seconds
-draw_interval = 0.1
-
-# a list of variables to plot
-variables = advection.concentration
-
-# block running the simulation after plotting
-block = False
-
-# the z plane to display (value in [0, 1])
-z_plane = 0.5
-
-# a matplotlib colormap to use
-cmap = hot
-
-# don't show values with absolute value less than this
-mask_threshold = 0
-=======
->>>>>>> 63c1989e
 
 [file_output]
 # save the simulation state every 1 simulation second
@@ -65,7 +31,6 @@
 [geometry]
 # path of the imported geoemtry file
 geometry_path = geometry.hdf5
-<<<<<<< HEAD
 preview_geometry = False
 
 [visualization]
@@ -74,7 +39,4 @@
 visual_variables = advection.concentration|STRUCTURED_POINTS
                    geometry.lung_tissue|STRUCTURED_POINTS
 visualize_interval = 1
-visualization_file_name = output/<variable>-<time>.vtk
-=======
-preview_geometry = False
->>>>>>> 63c1989e
+visualization_file_name = output/<variable>-<time>.vtk