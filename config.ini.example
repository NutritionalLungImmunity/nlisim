<<<<<<< HEAD
[simulation]
# maximum time step duration
time_step = 0.5

# number of grid points in each direction
nx = 80
ny = 150
nz = 80

# size of each grid cell
dx = 0.1
dy = 0.1
dz = 0.1

# run validation state on every iteration
validate = True

# a list of modules to run with the simulation
modules = simulation.modules.geometry.Geometry
          simulation.modules.afumigatus.Afumigatus
          simulation.modules.save.FileOutput
          simulation.modules.visualization.Visualization
          simulation.modules.molecules.Molecules
          simulation.modules.macrophage.Macrophage
          simulation.modules.neutrophil.Neutrophil


[file_output]
# save the simulation state every 1 simulation second
save_interval = 1.0
save_file_name = output/simulation-<time>.hdf5

[geometry]
# path of the imported geoemtry file
geometry_path = geometry.hdf5
preview_geometry = False

[molecules]
# init_loc: AIR, BLOOD, EPITHELIUM, SURFACTANT
molecules = [
                {
                    "name":"iron",
                    "init_val":10,
                    "init_loc":["BLOOD","SURFACTANT"]
                },
                {
                    "name":"tafc",
                    "init_val":5,
                    "init_loc":["SURFACTANT"]
                }
            ]

[visualization]
# vtk_type: STRUCTURED_POINTS, STRUCTURED_GRID, RECTILINEAR_GRID, UNSTRUCTURED_GRID, POLY_DATA
visual_variables =  [
                        {
                            "module":"afumigatus",
                            "variable":"tree",
                            "vtk_type":"POLY_DATA",
                            "attributes":["iron_pool", "iteration"]
                        },
                        {
                            "module":"geometry",
                            "variable":"lung_tissue",
                            "vtk_type":"STRUCTURED_POINTS",
                            "attributes":[]
                        }
                    ]
visualize_interval = 1
=======
[simulation]
# maximum time step duration
time_step = 1

# number of grid points in each direction
nx = 20
ny = 40
nz = 20

# size of each grid cell
dx = 10
dy = 10
dz = 10

# run validation state on every iteration
validate = True

# a list of modules to run with the simulation
modules = simulation.modules.geometry.Geometry
          simulation.modules.fungus.Fungus
          simulation.modules.epithelium.Epithelium
          #simulation.modules.save.FileOutput
          simulation.modules.visualization.Visualization
          simulation.modules.molecules.Molecules
          simulation.modules.macrophage.Macrophage
          simulation.modules.neutrophil.Neutrophil         


[file_output]
# save the simulation state every 1 simulation second
save_interval = 1.0
save_file_name = output/simulation-<time>.hdf5

[geometry]
# path of the imported geoemtry file
geometry_path = geometry.hdf5
preview_geometry = false

[macrophage]
rec_r = 2.5
p_rec_r = 1.0
m_abs = 2.0
Mn = 2.0
kill = 2.0
m_det = 15
rec_rate_ph = 2
time_m = 1

[neutrophil]
neutropenic = False
rec_rate_ph = 2
rec_r = 3
n_absorb = 0.2
Nn = 100
n_det = 15
granule_count = 10
n_kill = 0.05

[fungus]
init_num = 5
init_health = 100
ITER_TO_CHANGE_STATUS = 2
p_lodge = 1
p_internal_swell = 1
iron_min = 2
iron_max = 20
iron_absorb = 0.8
spacing = 2
iron_min_grow = 10
grow_time = 1
p_branch = 0.75
p_internalize = 0.0

[epithelium]
init_health = 100
e_kill = 10
cyto_rate = 1.5
s_det = 1
h_det = 1


[molecules]
# name: name of the molecule
# init_val: inital concentration value at init_loc
# init_loc: AIR, BLOOD, EPITHELIUM, SURFACTANT
molecules = [
                {
                    "name":"iron",
                    "init_val":10,
                    "init_loc":["EPITHELIUM"],
                    "diffusivity":1,
                    "source":"EPITHELIUM",
                    "incr":0
                },
                {
                    "name":"m_cyto",
                    "init_val":0,
                    "init_loc":["EPITHELIUM"]
                },
                {
                    "name":"n_cyto",
                    "init_val":0,
                    "init_loc":["EPITHELIUM"]
                }
            ]

[visualization]
# vtk_type: STRUCTURED_POINTS, STRUCTURED_GRID, RECTILINEAR_GRID, UNSTRUCTURED_GRID, POLY_DATA
visual_variables =  [
                        {
                           "module":"neutrophil",
                           "variable":"cells",
                           "vtk_type":"POLY_DATA",
                           "attributes":["iteration", "point"]
                        },
                        {
                           "module":"macrophage",
                           "variable":"cells",
                           "vtk_type":"POLY_DATA",
                           "attributes":["iteration", "point"]
                        },
                        {
                            "module":"molecules",
                            "variable":"grid",
                            "vtk_type":"STRUCTURED_POINTS",
                            "attributes":["concentrations"]
                        },
                        {
                           "module":"fungus",
                           "variable":"cells",
                           "vtk_type":"POLY_DATA",
                           "attributes":["iron", "form", "status", "point"]
                        }
                    ]
visualize_interval = 1
>>>>>>> 245eda7a
visualization_file_name = output/<variable>-<time>.vtk<|MERGE_RESOLUTION|>--- conflicted
+++ resolved
@@ -1,74 +1,3 @@
-<<<<<<< HEAD
-[simulation]
-# maximum time step duration
-time_step = 0.5
-
-# number of grid points in each direction
-nx = 80
-ny = 150
-nz = 80
-
-# size of each grid cell
-dx = 0.1
-dy = 0.1
-dz = 0.1
-
-# run validation state on every iteration
-validate = True
-
-# a list of modules to run with the simulation
-modules = simulation.modules.geometry.Geometry
-          simulation.modules.afumigatus.Afumigatus
-          simulation.modules.save.FileOutput
-          simulation.modules.visualization.Visualization
-          simulation.modules.molecules.Molecules
-          simulation.modules.macrophage.Macrophage
-          simulation.modules.neutrophil.Neutrophil
-
-
-[file_output]
-# save the simulation state every 1 simulation second
-save_interval = 1.0
-save_file_name = output/simulation-<time>.hdf5
-
-[geometry]
-# path of the imported geoemtry file
-geometry_path = geometry.hdf5
-preview_geometry = False
-
-[molecules]
-# init_loc: AIR, BLOOD, EPITHELIUM, SURFACTANT
-molecules = [
-                {
-                    "name":"iron",
-                    "init_val":10,
-                    "init_loc":["BLOOD","SURFACTANT"]
-                },
-                {
-                    "name":"tafc",
-                    "init_val":5,
-                    "init_loc":["SURFACTANT"]
-                }
-            ]
-
-[visualization]
-# vtk_type: STRUCTURED_POINTS, STRUCTURED_GRID, RECTILINEAR_GRID, UNSTRUCTURED_GRID, POLY_DATA
-visual_variables =  [
-                        {
-                            "module":"afumigatus",
-                            "variable":"tree",
-                            "vtk_type":"POLY_DATA",
-                            "attributes":["iron_pool", "iteration"]
-                        },
-                        {
-                            "module":"geometry",
-                            "variable":"lung_tissue",
-                            "vtk_type":"STRUCTURED_POINTS",
-                            "attributes":[]
-                        }
-                    ]
-visualize_interval = 1
-=======
 [simulation]
 # maximum time step duration
 time_step = 1
@@ -204,5 +133,4 @@
                         }
                     ]
 visualize_interval = 1
->>>>>>> 245eda7a
 visualization_file_name = output/<variable>-<time>.vtk