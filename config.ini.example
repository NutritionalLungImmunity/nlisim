[simulation]
# number of grid points in each direction
nx = 20
ny = 40
nz = 20

# size of each grid cell
dx = 10
dy = 10
dz = 10

# run validation state on every iteration
validate = True

# a list of modules to run with the simulation
modules = nlisim.modules.geometry.Geometry
          nlisim.modules.visualization.Visualization
          nlisim.modules.molecules.Molecules
          nlisim.modules.fungus.Fungus
          nlisim.modules.epithelium.Epithelium
          nlisim.modules.macrophage.Macrophage
          nlisim.modules.neutrophil.Neutrophil
          nlisim.modules.state_output.StateOutput

[state_output]
# save the simulation state every 1 simulation second
time_step = 1
output_dir = output

[geometry]
# zero implies only initialization, does not advance in time
time_step = 0
# path of the imported geometry file
geometry_path = geometry.hdf5
preview_geometry = false

[macrophage]
time_step = 1
rec_r = 5
p_rec_r = 1.0
m_abs = 0.05
Mn = 2.0
kill = 2
m_det = 1
rec_rate_ph = 2
max_conidia_in_phag = 50
p_internalization = 0.3
rm = 0.05

[neutrophil]
time_step = 1
neutropenic = False
rec_rate_ph = 6
rec_r = 3
n_absorb = 0.2
Nn = 2
n_det = 1
granule_count = 10
n_kill = 2
<<<<<<< HEAD
time_step = 1
age_limit = 36
=======
>>>>>>> b2a8b525

[fungus]
time_step = 1
init_num = 50
init_health = 100
ITER_TO_CHANGE_STATUS = 2
p_lodge = 1
p_internal_swell = 0.01
iron_min = 0
iron_max = 2.5
iron_absorb = 1
spacing = 1.67
iron_min_grow = 0.25
p_branch = 0.75
p_internalize = 0.3
grow_time = 2
rest_time = 2
swell_time = 5

[epithelium]
<<<<<<< HEAD
init_health = 100
=======
time_step = 1
>>>>>>> b2a8b525
e_kill = 30
cyto_rate = 100
s_det = 1
h_det = 1
max_conidia_in_phag = 10
<<<<<<< HEAD
p_internalization = 0.3
time_step = 1

=======
>>>>>>> b2a8b525

[molecules]
time_step = 0.333333
diffusion_rate = 0.8
cyto_evap_m = 0.2
cyto_evap_n = 0.2
iron_max = 100
# name: name of the molecule
# init_val: inital concentration value at init_loc
# init_loc: AIR, BLOOD, EPITHELIUM, SURFACTANT
molecules = [
                {
                    "name":"iron",
                    "init_val":10,
                    "init_loc":["BLOOD"],
                    "diffusivity":1,
                    "source":"BLOOD",
                    "incr":1
                },
                {
                    "name":"m_cyto",
                    "init_val":0,
                    "init_loc":["EPITHELIUM"]
                },
                {
                    "name":"n_cyto",
                    "init_val":0,
                    "init_loc":["EPITHELIUM"]
                }
            ]

[visualization]
time_step = 1
print_to_stdout = False
# vtk_type: STRUCTURED_POINTS, STRUCTURED_GRID, RECTILINEAR_GRID, UNSTRUCTURED_GRID, POLY_DATA
visual_variables =  [
                        {
                           "module":"neutrophil",
                           "variable":"cells",
                           "vtk_type":"POLY_DATA",
                           "attributes":["iteration", "point"]
                        },
                        {
                           "module":"macrophage",
                           "variable":"cells",
                           "vtk_type":"POLY_DATA",
                           "attributes":["iteration", "point"]
                        },
                        {
                            "module":"molecules",
                            "variable":"grid",
                            "vtk_type":"STRUCTURED_POINTS",
                            "attributes":["concentrations"]
                        },
                        {
                           "module":"fungus",
                           "variable":"cells",
                           "vtk_type":"POLY_DATA",
                           "attributes":["iron", "form", "status", "point"]
                        }
                    ]
visualization_file_name = output/<variable>-<time>.vtk<|MERGE_RESOLUTION|>--- conflicted
+++ resolved
@@ -57,11 +57,7 @@
 n_det = 1
 granule_count = 10
 n_kill = 2
-<<<<<<< HEAD
-time_step = 1
 age_limit = 36
-=======
->>>>>>> b2a8b525
 
 [fungus]
 time_step = 1
@@ -82,22 +78,14 @@
 swell_time = 5
 
 [epithelium]
-<<<<<<< HEAD
+time_step = 1
 init_health = 100
-=======
-time_step = 1
->>>>>>> b2a8b525
 e_kill = 30
 cyto_rate = 100
 s_det = 1
 h_det = 1
 max_conidia_in_phag = 10
-<<<<<<< HEAD
 p_internalization = 0.3
-time_step = 1
-
-=======
->>>>>>> b2a8b525
 
 [molecules]
 time_step = 0.333333
