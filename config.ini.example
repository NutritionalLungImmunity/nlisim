--- conflicted
+++ resolved
@@ -23,11 +23,8 @@
           simulation.modules.epithelium.Epithelium
           simulation.modules.macrophage.Macrophage
           simulation.modules.neutrophil.Neutrophil
-<<<<<<< HEAD
+          simulation.modules.state_output.StateOutput
           simulation.modules.plot.Plot
-=======
-          simulation.modules.state_output.StateOutput
->>>>>>> 41ee9941
 
 [state_output]
 # save the simulation state every 1 simulation second
