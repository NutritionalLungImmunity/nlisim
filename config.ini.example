--- conflicted
+++ resolved
@@ -53,14 +53,10 @@
 [file_output]
 # save the simulation state every 1 simulation second
 save_interval = 1.0
-<<<<<<< HEAD
-save_file_name = output/simulation-<time>.pkl
+save_file_name = output/simulation-<time>.hdf5
 
 [afumigatus]
 min_iter_to_status_change = 5
 pr_status_change = 0.05
 init_spores = 2
 branch_probability = 0.5
-=======
-save_file_name = output/simulation-<time>.hdf5
->>>>>>> f556fffe
