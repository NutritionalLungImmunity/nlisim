<<<<<<< HEAD
from enum import IntEnum
import random

import attr
import numpy as np

from simulation.cell import CellData, CellList
from simulation.coordinates import Point, Voxel
from simulation.grid import RectangularGrid
from simulation.module import Module, ModuleState
from simulation.modules.fungus import FungusCellData, FungusCellList
from simulation.modules.geometry import TissueTypes
from simulation.plot import plot_cells_num
from simulation.state import State


class NeutrophilCellData(CellData):
    class Status(IntEnum):
        NONGRANULATING = 0
        GRANULATING = 1

    NEUTROPHIL_FIELDS = [('status', 'u1'), ('iteration', 'i4'), ('granule_count', 'i4')]

    dtype = np.dtype(CellData.FIELDS + NEUTROPHIL_FIELDS, align=True)  # type: ignore

    @classmethod
    def create_cell_tuple(
        cls, *, status=Status.NONGRANULATING, granule_count=0, **kwargs,
    ) -> np.record:
        iteration = 0
        return CellData.create_cell_tuple(**kwargs) + (status, iteration, granule_count,)


@attr.s(kw_only=True, frozen=True, repr=False)
class NeutrophilCellList(CellList):
    CellDataClass = NeutrophilCellData

    def recruit_new(self, rec_rate_ph, rec_r, granule_count, neutropenic, time, grid, tissue, cyto):
        num_reps = 0
        if not neutropenic:
            num_reps = rec_rate_ph  # number of neutrophils recruited per time step
        elif neutropenic and time >= 48 and time <= 96:
            num_reps = int((time - 48) / 8) * 3

        if num_reps > 0:
            blood_index = np.argwhere(tissue == TissueTypes.BLOOD.value)
            blood_index = np.transpose(blood_index)
            mask = cyto[blood_index[2], blood_index[1], blood_index[0]] >= rec_r
            blood_index = np.transpose(blood_index)
            cyto_index = blood_index[mask]
            np.random.shuffle(cyto_index)

            for _ in range(0, num_reps):
                if len(cyto_index) > 0:
                    ii = random.randint(0, len(cyto_index) - 1)
                    point = Point(
                        x=grid.x[cyto_index[ii][2]],
                        y=grid.y[cyto_index[ii][1]],
                        z=grid.z[cyto_index[ii][0]],
                    )

                    status = NeutrophilCellData.Status.NONGRANULATING
                    gc = granule_count
                    self.append(
                        NeutrophilCellData.create_cell(point=point, status=status, granule_count=gc)
                    )

    def absorb_cytokines(self, n_absorb, cyto, grid):
        for index in self.alive():
            vox = grid.get_voxel(self[index]['point'])
            x = vox.x
            y = vox.y
            z = vox.z
            cyto[z, y, x] = (1 - n_absorb) * cyto[z, y, x]

    def produce_cytokines(self, n_det, n_n, grid, fungus: FungusCellList, cyto):
        for i in self.alive():
            vox = grid.get_voxel(self[i]['point'])

            hyphae_count = 0

            x_r = []
            y_r = []
            z_r = []

            if n_det == 0:
                index_arr = fungus.get_cells_in_voxel(vox)
                for index in index_arr:
                    if fungus[index]['form'] == FungusCellData.Form.HYPHAE:
                        hyphae_count += 1

            else:
                for num in range(0, n_det + 1):
                    x_r.append(num)
                    y_r.append(num)
                    z_r.append(num)

                for num in range(-1 * n_det, 0):
                    x_r.append(num)
                    y_r.append(num)
                    z_r.append(num)

                for x in x_r:
                    for y in y_r:
                        for z in z_r:
                            zk = vox.z + z
                            yj = vox.y + y
                            xi = vox.x + x
                            if grid.is_valid_voxel(Voxel(x=xi, y=yj, z=zk)):
                                index_arr = fungus.get_cells_in_voxel(Voxel(x=xi, y=yj, z=zk))
                                for index in index_arr:
                                    if fungus[index]['form'] == FungusCellData.Form.HYPHAE:
                                        hyphae_count += 1

            cyto[vox.z, vox.y, vox.x] = cyto[vox.z, vox.y, vox.x] + (n_n * hyphae_count)

    def move(self, rec_r, grid, cyto, tissue):
        for cell_index in self.alive(
            self.cell_data['status'] == NeutrophilCellData.Status.NONGRANULATING
        ):
            cell = self[cell_index]
            vox = grid.get_voxel(cell['point'])

            p = np.zeros(shape=27)
            vox_list = []
            i = -1

            for x in [0, 1, -1]:
                for y in [0, 1, -1]:
                    for z in [0, 1, -1]:
                        zk = vox.z + z
                        yj = vox.y + y
                        xi = vox.x + x
                        if (
                            grid.is_valid_voxel(Voxel(x=xi, y=yj, z=zk))
                            and tissue[zk, yj, xi] != TissueTypes.AIR.value
                        ):
                            vox_list.append([x, y, z])
                            i += 1
                            if cyto[zk, yj, xi] >= rec_r:
                                p[i] = cyto[zk, yj, xi]

            indices = np.argwhere(p != 0)
            num_vox_possible = len(indices)
            if num_vox_possible == 1:
                i = indices[0][0]
            elif num_vox_possible > 1:
                inds = np.argwhere(p == p[np.argmax(p)])
                np.random.shuffle(inds)
                i = inds[0][0]
            else:
                i = random.randint(0, len(vox_list) - 1)

            cell['point'] = Point(
                x=grid.x[vox.x + vox_list[i][0]],
                y=grid.y[vox.y + vox_list[i][1]],
                z=grid.z[vox.z + vox_list[i][2]],
            )

            self.update_voxel_index([cell_index])

    def damage_hyphae(self, n_det, n_kill, time, health, grid, fungus: FungusCellList, iron):
        for i in self.alive(self.cell_data['granule_count'] > 0):
            cell = self[i]
            vox = grid.get_voxel(cell['point'])

            x_r = []
            y_r = []
            z_r = []

            if n_det == 0:
                index_arr = fungus.get_cells_in_voxel(vox)
                if len(index_arr) > 0:
                    iron[vox.z, vox.y, vox.x] = 0
                for index in index_arr:
                    if (
                        fungus[index]['form'] == FungusCellData.Form.HYPHAE
                        and cell['granule_count'] > 0
                    ):
                        fungus[index]['health'] -= health * (time / n_kill)
                        cell['granule_count'] -= 1
                        cell['status'] = NeutrophilCellData.Status.GRANULATING
                    elif cell['granule_count'] == 0:
                        cell['status'] = NeutrophilCellData.Status.NONGRANULATING
                        break
            else:
                for num in range(0, n_det + 1):
                    x_r.append(num)
                    y_r.append(num)
                    z_r.append(num)

                for num in range(-1 * n_det, 0):
                    x_r.append(num)
                    y_r.append(num)
                    z_r.append(num)

                for x in x_r:
                    for y in y_r:
                        for z in z_r:
                            zk = vox.z + z
                            yj = vox.y + y
                            xi = vox.x + x
                            if grid.is_valid_voxel(Voxel(x=xi, y=yj, z=zk)):
                                index_arr = fungus.get_cells_in_voxel(Voxel(x=xi, y=yj, z=zk))
                                if len(index_arr) > 0:
                                    iron[zk, yj, xi] = 0
                                for index in index_arr:
                                    if (
                                        fungus[index]['form'] == FungusCellData.Form.HYPHAE
                                        and cell['granule_count'] > 0
                                    ):
                                        fungus[index]['health'] -= health * (time / n_kill)
                                        cell['granule_count'] -= 1
                                        cell['status'] = NeutrophilCellData.Status.GRANULATING
                                    elif cell['granule_count'] == 0:
                                        cell['status'] = NeutrophilCellData.Status.NONGRANULATING
                                        break

    def update(self):
        for i in self.alive(self.cell_data['granule_count'] == 0):
            self[i]['status'] = NeutrophilCellData.Status.NONGRANULATING

    def age(self):
        self.cell_data['iteration'] += 1

    def kill_by_age(self, age_limit):
        for i in self.alive(self.cell_data['iteration'] > age_limit):
            self[i]['dead'] = True


def cell_list_factory(self: 'NeutrophilState'):
    return NeutrophilCellList(grid=self.global_state.grid)


@attr.s(kw_only=True)
class NeutrophilState(ModuleState):
    cells: NeutrophilCellList = attr.ib(default=attr.Factory(cell_list_factory, takes_self=True))
    neutropenic: bool
    rec_rate_ph: int
    rec_r: float
    n_absorb: float
    n_n: float
    n_det: int
    granule_count: int
    n_kill: float
    time_n: float
    age_limit: int


class Neutrophil(Module):
    name = 'neutrophil'
    defaults = {
        'cells': '',
        'neutropenic': 'False',
        'rec_rate_ph': '6',
        'rec_r': '2',
        'n_absorb': '0.2',
        'n_n': '100',
        'n_det': '15',
        'granule_count': '10',
        'n_kill': '0.05',
        'time_n': '1',
        'age_limit': '36',
    }
    StateClass = NeutrophilState

    def initialize(self, state: State):
        neutrophil: NeutrophilState = state.neutrophil
        grid: RectangularGrid = state.grid

        neutrophil.neutropenic = self.config.getboolean('neutropenic')
        neutrophil.rec_rate_ph = self.config.getint('rec_rate_ph')
        neutrophil.rec_r = self.config.getfloat('rec_r')
        neutrophil.n_absorb = self.config.getfloat('n_absorb')
        neutrophil.n_n = self.config.getfloat('Nn')
        neutrophil.n_det = self.config.getint('n_det')
        neutrophil.granule_count = self.config.getint('granule_count')
        neutrophil.n_kill = self.config.getfloat('n_kill')
        neutrophil.time_n = self.config.getfloat('time_step')
        neutrophil.age_limit = self.config.getint('age_limit')

        neutrophil.cells = NeutrophilCellList(grid=grid)

        self.time_step = [0.0]
        self.n_num = [len(neutrophil.cells.alive())]

        return state

    def advance(self, state: State, previous_time: float):
        neutrophil: NeutrophilState = state.neutrophil
        n_cells = neutrophil.cells
        fungus = state.fungus.cells
        health = state.fungus.health

        tissue = state.geometry.lung_tissue
        grid = state.grid
        cyto = state.molecules.grid['n_cyto']
        iron = state.molecules.grid['iron']

        # recruit new
        n_cells.recruit_new(
            neutrophil.rec_rate_ph,
            neutrophil.rec_r,
            neutrophil.granule_count,
            neutrophil.neutropenic,
            previous_time,
            grid,
            tissue,
            cyto,
        )

        # absorb cytokines
        n_cells.absorb_cytokines(neutrophil.n_absorb, cyto, grid)

        # produce cytokines
        n_cells.produce_cytokines(neutrophil.n_det, neutrophil.n_n, grid, fungus, cyto)

        # move
        n_cells.move(neutrophil.rec_r, grid, cyto, tissue)

        n_cells.damage_hyphae(
            neutrophil.n_det, neutrophil.n_kill, neutrophil.time_n, health, grid, fungus, iron
        )

        # update granule == 0 status
        n_cells.update()

        n_cells.age()

        n_cells.kill_by_age(neutrophil.age_limit)

        self.time_step.append(state.time)
        self.n_num.append(len(n_cells.alive()))

        return state

    def finalize(self, state: State):
        time_step = np.asarray(self.time_step)
        n_num = np.asarray(self.n_num)
        plot_cells_num(time_step, n_num, 'Neutrophil', f'./results/Neutrophil.png')
        return state
=======
from enum import IntEnum
import random

import attr
import numpy as np

from simulation.cell import CellData, CellList
from simulation.coordinates import Point, Voxel
from simulation.grid import RectangularGrid
from simulation.module import Module, ModuleState
from simulation.modules.fungus import FungusCellData, FungusCellList
from simulation.modules.geometry import TissueTypes
from simulation.plot import plot_cells_num
from simulation.state import State


class NeutrophilCellData(CellData):
    class Status(IntEnum):
        NONGRANULATING = 0
        GRANULATING = 1

    NEUTROPHIL_FIELDS = [('status', 'u1'), ('iteration', 'i4'), ('granule_count', 'i4')]

    dtype = np.dtype(CellData.FIELDS + NEUTROPHIL_FIELDS, align=True)  # type: ignore

    @classmethod
    def create_cell_tuple(
        cls, *, status=Status.NONGRANULATING, granule_count=0, **kwargs,
    ) -> np.record:
        iteration = 0
        return CellData.create_cell_tuple(**kwargs) + (status, iteration, granule_count,)


@attr.s(kw_only=True, frozen=True, repr=False)
class NeutrophilCellList(CellList):
    CellDataClass = NeutrophilCellData

    def recruit_new(self, rec_rate_ph, rec_r, granule_count, neutropenic, time, grid, tissue, cyto):
        num_reps = 0
        if not neutropenic:
            num_reps = rec_rate_ph  # number of neutrophils recruited per time step
        elif neutropenic and time >= 48 and time <= 96:
            num_reps = int((time - 48) / 8)

        if num_reps > 0:
            blood_index = np.argwhere(tissue == TissueTypes.BLOOD.value)
            blood_index = np.transpose(blood_index)
            mask = cyto[blood_index[2], blood_index[1], blood_index[0]] >= rec_r
            blood_index = np.transpose(blood_index)
            cyto_index = blood_index[mask]
            np.random.shuffle(cyto_index)

            for _ in range(0, num_reps):
                if len(cyto_index) > 0:
                    ii = random.randint(0, len(cyto_index) - 1)
                    point = Point(
                        x=grid.x[cyto_index[ii][2]],
                        y=grid.y[cyto_index[ii][1]],
                        z=grid.z[cyto_index[ii][0]],
                    )

                    status = NeutrophilCellData.Status.NONGRANULATING
                    gc = granule_count
                    self.append(
                        NeutrophilCellData.create_cell(point=point, status=status, granule_count=gc)
                    )

    def absorb_cytokines(self, n_absorb, cyto, grid):
        for index in self.alive():
            vox = grid.get_voxel(self[index]['point'])
            x = vox.x
            y = vox.y
            z = vox.z
            cyto[z, y, x] = (1 - n_absorb) * cyto[z, y, x]

    def produce_cytokines(self, n_det, n_n, grid, fungus: FungusCellList, cyto):
        for i in self.alive():
            vox = grid.get_voxel(self[i]['point'])

            hyphae_count = 0

            x_r = []
            y_r = []
            z_r = []

            if n_det == 0:
                index_arr = fungus.get_cells_in_voxel(vox)
                for index in index_arr:
                    if fungus[index]['form'] == FungusCellData.Form.HYPHAE:
                        hyphae_count += 1

            else:
                for num in range(0, n_det + 1):
                    x_r.append(num)
                    y_r.append(num)
                    z_r.append(num)

                for num in range(-1 * n_det, 0):
                    x_r.append(num)
                    y_r.append(num)
                    z_r.append(num)

                for x in x_r:
                    for y in y_r:
                        for z in z_r:
                            zk = vox.z + z
                            yj = vox.y + y
                            xi = vox.x + x
                            if grid.is_valid_voxel(Voxel(x=xi, y=yj, z=zk)):
                                index_arr = fungus.get_cells_in_voxel(Voxel(x=xi, y=yj, z=zk))
                                for index in index_arr:
                                    if fungus[index]['form'] == FungusCellData.Form.HYPHAE:
                                        hyphae_count += 1

            cyto[vox.z, vox.y, vox.x] = cyto[vox.z, vox.y, vox.x] + (n_n * hyphae_count)

    def move(self, rec_r, grid, cyto, tissue):
        for cell_index in self.alive(
            self.cell_data['status'] == NeutrophilCellData.Status.NONGRANULATING
        ):
            cell = self[cell_index]
            vox = grid.get_voxel(cell['point'])

            p = np.zeros(shape=27)
            vox_list = []
            i = -1

            for x in [0, 1, -1]:
                for y in [0, 1, -1]:
                    for z in [0, 1, -1]:
                        zk = vox.z + z
                        yj = vox.y + y
                        xi = vox.x + x
                        if (
                            grid.is_valid_voxel(Voxel(x=xi, y=yj, z=zk))
                            and tissue[zk, yj, xi] != TissueTypes.AIR.value
                        ):
                            vox_list.append([x, y, z])
                            i += 1
                            if cyto[zk, yj, xi] >= rec_r:
                                p[i] = cyto[zk, yj, xi]

            indices = np.argwhere(p != 0)
            num_vox_possible = len(indices)
            if num_vox_possible == 1:
                i = indices[0][0]
            elif num_vox_possible > 1:
                inds = np.argwhere(p == p[np.argmax(p)])
                np.random.shuffle(inds)
                i = inds[0][0]
            else:
                i = random.randint(0, len(vox_list) - 1)

            cell['point'] = Point(
                x=grid.x[vox.x + vox_list[i][0]],
                y=grid.y[vox.y + vox_list[i][1]],
                z=grid.z[vox.z + vox_list[i][2]],
            )

            self.update_voxel_index([cell_index])

    def damage_hyphae(self, n_det, n_kill, time, health, grid, fungus: FungusCellList, iron):
        for i in self.alive(self.cell_data['granule_count'] > 0):
            cell = self[i]
            vox = grid.get_voxel(cell['point'])

            x_r = []
            y_r = []
            z_r = []

            if n_det == 0:
                index_arr = fungus.get_cells_in_voxel(vox)
                if len(index_arr) > 0:
                    iron[vox.z, vox.y, vox.x] = 0
                for index in index_arr:
                    if (
                        fungus[index]['form'] == FungusCellData.Form.HYPHAE
                        and cell['granule_count'] > 0
                    ):
                        fungus[index]['health'] -= health * (time / n_kill)
                        cell['granule_count'] -= 1
                        cell['status'] = NeutrophilCellData.Status.GRANULATING
                    elif cell['granule_count'] == 0:
                        cell['status'] = NeutrophilCellData.Status.NONGRANULATING
                        break
            else:
                for num in range(0, n_det + 1):
                    x_r.append(num)
                    y_r.append(num)
                    z_r.append(num)

                for num in range(-1 * n_det, 0):
                    x_r.append(num)
                    y_r.append(num)
                    z_r.append(num)

                for x in x_r:
                    for y in y_r:
                        for z in z_r:
                            zk = vox.z + z
                            yj = vox.y + y
                            xi = vox.x + x
                            if grid.is_valid_voxel(Voxel(x=xi, y=yj, z=zk)):
                                index_arr = fungus.get_cells_in_voxel(Voxel(x=xi, y=yj, z=zk))
                                if len(index_arr) > 0:
                                    iron[zk, yj, xi] = 0
                                for index in index_arr:
                                    if (
                                        fungus[index]['form'] == FungusCellData.Form.HYPHAE
                                        and cell['granule_count'] > 0
                                    ):
                                        fungus[index]['health'] -= health * (time / n_kill)
                                        cell['granule_count'] -= 1
                                        cell['status'] = NeutrophilCellData.Status.GRANULATING
                                    elif cell['granule_count'] == 0:
                                        cell['status'] = NeutrophilCellData.Status.NONGRANULATING
                                        break

    def update(self):
        for i in self.alive(self.cell_data['granule_count'] == 0):
            self[i]['status'] = NeutrophilCellData.Status.NONGRANULATING

    def age(self):
        self.cell_data['iteration'] += 1

    def kill_by_age(self, age_limit):
        for i in self.alive(self.cell_data['iteration'] > age_limit):
            self[i]['dead'] = True


def cell_list_factory(self: 'NeutrophilState'):
    return NeutrophilCellList(grid=self.global_state.grid)


@attr.s(kw_only=True)
class NeutrophilState(ModuleState):
    cells: NeutrophilCellList = attr.ib(default=attr.Factory(cell_list_factory, takes_self=True))
    neutropenic: bool
    rec_rate_ph: int
    rec_r: float
    n_absorb: float
    n_n: float
    n_det: int
    granule_count: int
    n_kill: float
    time_n: float
    age_limit: int


class Neutrophil(Module):
    name = 'neutrophil'
    defaults = {
        'cells': '',
        'neutropenic': 'False',
        'rec_rate_ph': '6',
        'rec_r': '2',
        'n_absorb': '0.2',
        'n_n': '100',
        'n_det': '15',
        'granule_count': '10',
        'n_kill': '0.05',
        'time_n': '1',
        'age_limit': '36',
    }
    StateClass = NeutrophilState

    def initialize(self, state: State):
        neutrophil: NeutrophilState = state.neutrophil
        grid: RectangularGrid = state.grid

        neutrophil.neutropenic = self.config.getboolean('neutropenic')
        neutrophil.rec_rate_ph = self.config.getint('rec_rate_ph')
        neutrophil.rec_r = self.config.getfloat('rec_r')
        neutrophil.n_absorb = self.config.getfloat('n_absorb')
        neutrophil.n_n = self.config.getfloat('Nn')
        neutrophil.n_det = self.config.getint('n_det')
        neutrophil.granule_count = self.config.getint('granule_count')
        neutrophil.n_kill = self.config.getfloat('n_kill')
        neutrophil.time_n = self.config.getfloat('time_step')
        neutrophil.age_limit = self.config.getint('age_limit')

        neutrophil.cells = NeutrophilCellList(grid=grid)

        self.time_step = [0.0]
        self.n_num = [len(neutrophil.cells.alive())]

        return state

    def advance(self, state: State, previous_time: float):
        neutrophil: NeutrophilState = state.neutrophil
        n_cells = neutrophil.cells
        fungus = state.fungus.cells
        health = state.fungus.health

        tissue = state.geometry.lung_tissue
        grid = state.grid
        cyto = state.molecules.grid['n_cyto']
        iron = state.molecules.grid['iron']

        # recruit new
        n_cells.recruit_new(
            neutrophil.rec_rate_ph,
            neutrophil.rec_r,
            neutrophil.granule_count,
            neutrophil.neutropenic,
            previous_time,
            grid,
            tissue,
            cyto,
        )

        # absorb cytokines
        n_cells.absorb_cytokines(neutrophil.n_absorb, cyto, grid)

        # produce cytokines
        n_cells.produce_cytokines(neutrophil.n_det, neutrophil.n_n, grid, fungus, cyto)

        # move
        n_cells.move(neutrophil.rec_r, grid, cyto, tissue)

        n_cells.damage_hyphae(
            neutrophil.n_det, neutrophil.n_kill, neutrophil.time_n, health, grid, fungus, iron
        )

        # update granule == 0 status
        n_cells.update()

        n_cells.age()

        n_cells.kill_by_age(neutrophil.age_limit)

        self.time_step.append(state.time)
        self.n_num.append(len(n_cells.alive()))

        return state

    def finalize(self, state: State):
        time_step = np.asarray(self.time_step)
        n_num = np.asarray(self.n_num)
        plot_cells_num(time_step, n_num, 'Neutrophil', f'./results/Neutrophil.png')
        return state
>>>>>>> d2295f76
<|MERGE_RESOLUTION|>--- conflicted
+++ resolved
@@ -1,4 +1,3 @@
-<<<<<<< HEAD
 from enum import IntEnum
 import random
 
@@ -339,347 +338,4 @@
         time_step = np.asarray(self.time_step)
         n_num = np.asarray(self.n_num)
         plot_cells_num(time_step, n_num, 'Neutrophil', f'./results/Neutrophil.png')
-        return state
-=======
-from enum import IntEnum
-import random
-
-import attr
-import numpy as np
-
-from simulation.cell import CellData, CellList
-from simulation.coordinates import Point, Voxel
-from simulation.grid import RectangularGrid
-from simulation.module import Module, ModuleState
-from simulation.modules.fungus import FungusCellData, FungusCellList
-from simulation.modules.geometry import TissueTypes
-from simulation.plot import plot_cells_num
-from simulation.state import State
-
-
-class NeutrophilCellData(CellData):
-    class Status(IntEnum):
-        NONGRANULATING = 0
-        GRANULATING = 1
-
-    NEUTROPHIL_FIELDS = [('status', 'u1'), ('iteration', 'i4'), ('granule_count', 'i4')]
-
-    dtype = np.dtype(CellData.FIELDS + NEUTROPHIL_FIELDS, align=True)  # type: ignore
-
-    @classmethod
-    def create_cell_tuple(
-        cls, *, status=Status.NONGRANULATING, granule_count=0, **kwargs,
-    ) -> np.record:
-        iteration = 0
-        return CellData.create_cell_tuple(**kwargs) + (status, iteration, granule_count,)
-
-
-@attr.s(kw_only=True, frozen=True, repr=False)
-class NeutrophilCellList(CellList):
-    CellDataClass = NeutrophilCellData
-
-    def recruit_new(self, rec_rate_ph, rec_r, granule_count, neutropenic, time, grid, tissue, cyto):
-        num_reps = 0
-        if not neutropenic:
-            num_reps = rec_rate_ph  # number of neutrophils recruited per time step
-        elif neutropenic and time >= 48 and time <= 96:
-            num_reps = int((time - 48) / 8)
-
-        if num_reps > 0:
-            blood_index = np.argwhere(tissue == TissueTypes.BLOOD.value)
-            blood_index = np.transpose(blood_index)
-            mask = cyto[blood_index[2], blood_index[1], blood_index[0]] >= rec_r
-            blood_index = np.transpose(blood_index)
-            cyto_index = blood_index[mask]
-            np.random.shuffle(cyto_index)
-
-            for _ in range(0, num_reps):
-                if len(cyto_index) > 0:
-                    ii = random.randint(0, len(cyto_index) - 1)
-                    point = Point(
-                        x=grid.x[cyto_index[ii][2]],
-                        y=grid.y[cyto_index[ii][1]],
-                        z=grid.z[cyto_index[ii][0]],
-                    )
-
-                    status = NeutrophilCellData.Status.NONGRANULATING
-                    gc = granule_count
-                    self.append(
-                        NeutrophilCellData.create_cell(point=point, status=status, granule_count=gc)
-                    )
-
-    def absorb_cytokines(self, n_absorb, cyto, grid):
-        for index in self.alive():
-            vox = grid.get_voxel(self[index]['point'])
-            x = vox.x
-            y = vox.y
-            z = vox.z
-            cyto[z, y, x] = (1 - n_absorb) * cyto[z, y, x]
-
-    def produce_cytokines(self, n_det, n_n, grid, fungus: FungusCellList, cyto):
-        for i in self.alive():
-            vox = grid.get_voxel(self[i]['point'])
-
-            hyphae_count = 0
-
-            x_r = []
-            y_r = []
-            z_r = []
-
-            if n_det == 0:
-                index_arr = fungus.get_cells_in_voxel(vox)
-                for index in index_arr:
-                    if fungus[index]['form'] == FungusCellData.Form.HYPHAE:
-                        hyphae_count += 1
-
-            else:
-                for num in range(0, n_det + 1):
-                    x_r.append(num)
-                    y_r.append(num)
-                    z_r.append(num)
-
-                for num in range(-1 * n_det, 0):
-                    x_r.append(num)
-                    y_r.append(num)
-                    z_r.append(num)
-
-                for x in x_r:
-                    for y in y_r:
-                        for z in z_r:
-                            zk = vox.z + z
-                            yj = vox.y + y
-                            xi = vox.x + x
-                            if grid.is_valid_voxel(Voxel(x=xi, y=yj, z=zk)):
-                                index_arr = fungus.get_cells_in_voxel(Voxel(x=xi, y=yj, z=zk))
-                                for index in index_arr:
-                                    if fungus[index]['form'] == FungusCellData.Form.HYPHAE:
-                                        hyphae_count += 1
-
-            cyto[vox.z, vox.y, vox.x] = cyto[vox.z, vox.y, vox.x] + (n_n * hyphae_count)
-
-    def move(self, rec_r, grid, cyto, tissue):
-        for cell_index in self.alive(
-            self.cell_data['status'] == NeutrophilCellData.Status.NONGRANULATING
-        ):
-            cell = self[cell_index]
-            vox = grid.get_voxel(cell['point'])
-
-            p = np.zeros(shape=27)
-            vox_list = []
-            i = -1
-
-            for x in [0, 1, -1]:
-                for y in [0, 1, -1]:
-                    for z in [0, 1, -1]:
-                        zk = vox.z + z
-                        yj = vox.y + y
-                        xi = vox.x + x
-                        if (
-                            grid.is_valid_voxel(Voxel(x=xi, y=yj, z=zk))
-                            and tissue[zk, yj, xi] != TissueTypes.AIR.value
-                        ):
-                            vox_list.append([x, y, z])
-                            i += 1
-                            if cyto[zk, yj, xi] >= rec_r:
-                                p[i] = cyto[zk, yj, xi]
-
-            indices = np.argwhere(p != 0)
-            num_vox_possible = len(indices)
-            if num_vox_possible == 1:
-                i = indices[0][0]
-            elif num_vox_possible > 1:
-                inds = np.argwhere(p == p[np.argmax(p)])
-                np.random.shuffle(inds)
-                i = inds[0][0]
-            else:
-                i = random.randint(0, len(vox_list) - 1)
-
-            cell['point'] = Point(
-                x=grid.x[vox.x + vox_list[i][0]],
-                y=grid.y[vox.y + vox_list[i][1]],
-                z=grid.z[vox.z + vox_list[i][2]],
-            )
-
-            self.update_voxel_index([cell_index])
-
-    def damage_hyphae(self, n_det, n_kill, time, health, grid, fungus: FungusCellList, iron):
-        for i in self.alive(self.cell_data['granule_count'] > 0):
-            cell = self[i]
-            vox = grid.get_voxel(cell['point'])
-
-            x_r = []
-            y_r = []
-            z_r = []
-
-            if n_det == 0:
-                index_arr = fungus.get_cells_in_voxel(vox)
-                if len(index_arr) > 0:
-                    iron[vox.z, vox.y, vox.x] = 0
-                for index in index_arr:
-                    if (
-                        fungus[index]['form'] == FungusCellData.Form.HYPHAE
-                        and cell['granule_count'] > 0
-                    ):
-                        fungus[index]['health'] -= health * (time / n_kill)
-                        cell['granule_count'] -= 1
-                        cell['status'] = NeutrophilCellData.Status.GRANULATING
-                    elif cell['granule_count'] == 0:
-                        cell['status'] = NeutrophilCellData.Status.NONGRANULATING
-                        break
-            else:
-                for num in range(0, n_det + 1):
-                    x_r.append(num)
-                    y_r.append(num)
-                    z_r.append(num)
-
-                for num in range(-1 * n_det, 0):
-                    x_r.append(num)
-                    y_r.append(num)
-                    z_r.append(num)
-
-                for x in x_r:
-                    for y in y_r:
-                        for z in z_r:
-                            zk = vox.z + z
-                            yj = vox.y + y
-                            xi = vox.x + x
-                            if grid.is_valid_voxel(Voxel(x=xi, y=yj, z=zk)):
-                                index_arr = fungus.get_cells_in_voxel(Voxel(x=xi, y=yj, z=zk))
-                                if len(index_arr) > 0:
-                                    iron[zk, yj, xi] = 0
-                                for index in index_arr:
-                                    if (
-                                        fungus[index]['form'] == FungusCellData.Form.HYPHAE
-                                        and cell['granule_count'] > 0
-                                    ):
-                                        fungus[index]['health'] -= health * (time / n_kill)
-                                        cell['granule_count'] -= 1
-                                        cell['status'] = NeutrophilCellData.Status.GRANULATING
-                                    elif cell['granule_count'] == 0:
-                                        cell['status'] = NeutrophilCellData.Status.NONGRANULATING
-                                        break
-
-    def update(self):
-        for i in self.alive(self.cell_data['granule_count'] == 0):
-            self[i]['status'] = NeutrophilCellData.Status.NONGRANULATING
-
-    def age(self):
-        self.cell_data['iteration'] += 1
-
-    def kill_by_age(self, age_limit):
-        for i in self.alive(self.cell_data['iteration'] > age_limit):
-            self[i]['dead'] = True
-
-
-def cell_list_factory(self: 'NeutrophilState'):
-    return NeutrophilCellList(grid=self.global_state.grid)
-
-
-@attr.s(kw_only=True)
-class NeutrophilState(ModuleState):
-    cells: NeutrophilCellList = attr.ib(default=attr.Factory(cell_list_factory, takes_self=True))
-    neutropenic: bool
-    rec_rate_ph: int
-    rec_r: float
-    n_absorb: float
-    n_n: float
-    n_det: int
-    granule_count: int
-    n_kill: float
-    time_n: float
-    age_limit: int
-
-
-class Neutrophil(Module):
-    name = 'neutrophil'
-    defaults = {
-        'cells': '',
-        'neutropenic': 'False',
-        'rec_rate_ph': '6',
-        'rec_r': '2',
-        'n_absorb': '0.2',
-        'n_n': '100',
-        'n_det': '15',
-        'granule_count': '10',
-        'n_kill': '0.05',
-        'time_n': '1',
-        'age_limit': '36',
-    }
-    StateClass = NeutrophilState
-
-    def initialize(self, state: State):
-        neutrophil: NeutrophilState = state.neutrophil
-        grid: RectangularGrid = state.grid
-
-        neutrophil.neutropenic = self.config.getboolean('neutropenic')
-        neutrophil.rec_rate_ph = self.config.getint('rec_rate_ph')
-        neutrophil.rec_r = self.config.getfloat('rec_r')
-        neutrophil.n_absorb = self.config.getfloat('n_absorb')
-        neutrophil.n_n = self.config.getfloat('Nn')
-        neutrophil.n_det = self.config.getint('n_det')
-        neutrophil.granule_count = self.config.getint('granule_count')
-        neutrophil.n_kill = self.config.getfloat('n_kill')
-        neutrophil.time_n = self.config.getfloat('time_step')
-        neutrophil.age_limit = self.config.getint('age_limit')
-
-        neutrophil.cells = NeutrophilCellList(grid=grid)
-
-        self.time_step = [0.0]
-        self.n_num = [len(neutrophil.cells.alive())]
-
-        return state
-
-    def advance(self, state: State, previous_time: float):
-        neutrophil: NeutrophilState = state.neutrophil
-        n_cells = neutrophil.cells
-        fungus = state.fungus.cells
-        health = state.fungus.health
-
-        tissue = state.geometry.lung_tissue
-        grid = state.grid
-        cyto = state.molecules.grid['n_cyto']
-        iron = state.molecules.grid['iron']
-
-        # recruit new
-        n_cells.recruit_new(
-            neutrophil.rec_rate_ph,
-            neutrophil.rec_r,
-            neutrophil.granule_count,
-            neutrophil.neutropenic,
-            previous_time,
-            grid,
-            tissue,
-            cyto,
-        )
-
-        # absorb cytokines
-        n_cells.absorb_cytokines(neutrophil.n_absorb, cyto, grid)
-
-        # produce cytokines
-        n_cells.produce_cytokines(neutrophil.n_det, neutrophil.n_n, grid, fungus, cyto)
-
-        # move
-        n_cells.move(neutrophil.rec_r, grid, cyto, tissue)
-
-        n_cells.damage_hyphae(
-            neutrophil.n_det, neutrophil.n_kill, neutrophil.time_n, health, grid, fungus, iron
-        )
-
-        # update granule == 0 status
-        n_cells.update()
-
-        n_cells.age()
-
-        n_cells.kill_by_age(neutrophil.age_limit)
-
-        self.time_step.append(state.time)
-        self.n_num.append(len(n_cells.alive()))
-
-        return state
-
-    def finalize(self, state: State):
-        time_step = np.asarray(self.time_step)
-        n_num = np.asarray(self.n_num)
-        plot_cells_num(time_step, n_num, 'Neutrophil', f'./results/Neutrophil.png')
-        return state
->>>>>>> d2295f76
+        return state