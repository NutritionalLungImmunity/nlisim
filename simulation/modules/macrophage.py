--- conflicted
+++ resolved
@@ -1,303 +1,295 @@
-from enum import IntEnum
-import random, math
-
-import attr
-import numpy as np
-
-from simulation.cell import CellData, CellList
-from simulation.coordinates import Point, Voxel
-from simulation.grid import RectangularGrid
-from simulation.module import Module, ModuleState
-from simulation.modules.geometry import TissueTypes
-from simulation.state import State
-
-
-class MacrophageCellData(CellData):
-    BOOLEAN_NETWORK_LENGTH = 3  # place holder for now
-
-    class Status(IntEnum):
-        RESTING = 0
-        ACTIVE = 1
-        INTERACTING = 2
-        SECRETING = 3
-        SYNERGIC = 4
-        APOPTOTIC = 5
-        NECROTIC = 6
-        DEAD = 7
-
-    MACROPHAGE_FIELDS = [
-        ('boolean_network', 'b1', BOOLEAN_NETWORK_LENGTH),
-        ('status', 'u1'),
-        ('iron_pool', 'f8'),
-        ('iteration', 'i4'),
-    ]
-
-    dtype = np.dtype(CellData.FIELDS + MACROPHAGE_FIELDS, align=True)  # type: ignore
-
-    @classmethod
-    def create_cell_tuple(
-        cls, *, iron_pool: float = 0, status: Status = Status.RESTING, **kwargs,
-    ) -> np.record:
-
-        network = cls.initial_boolean_network()
-        iteration = 0
-
-        return CellData.create_cell_tuple(**kwargs) + (network, status, iron_pool, iteration,)
-
-    @classmethod
-    def initial_boolean_network(cls) -> np.ndarray:
-<<<<<<< HEAD
-        return np.asarray([True, False, True,])
-=======
-        return np.asarray([True, False, True])
->>>>>>> 6c822e8b
-
-
-@attr.s(kw_only=True, frozen=True, repr=False)
-class MacrophageCellList(CellList):
-    CellDataClass = MacrophageCellData
-
-    def is_moveable(self, grid: RectangularGrid):
-        cells = self.cell_data
-        return self.alive(
-            (cells['status'] == MacrophageCellData.Status.RESTING)
-            & cells.point_mask(cells['point'], grid)
-        )
-
-
-def cell_list_factory(self: 'MacrophageState'):
-    return MacrophageCellList(grid=self.global_state.grid)
-
-
-@attr.s(kw_only=True)
-class MacrophageState(ModuleState):
-    cells: MacrophageCellList = attr.ib(default=attr.Factory(cell_list_factory, takes_self=True))
-    init_num: int
-
-
-class Macrophage(Module):
-    name = 'macrophage'
-    defaults = {
-        'cells': '',
-        'init_num': '0',
-    }
-    StateClass = MacrophageState
-
-    def initialize(self, state: State):
-        macrophage: MacrophageState = state.macrophage
-        grid: RectangularGrid = state.grid
-        tissue = state.geometry.lung_tissue
-
-        macrophage.init_num = self.config.getint('init_num')
-        macrophage.MPH_UPTAKE_QTTY = self.config.getfloat('MPH_UPTAKE_QTTY')
-        macrophage.TF_ENHANCE = self.config.getfloat('TF_ENHANCE')
-        macrophage.DRIFT_LAMBDA = self.config.getfloat('DRIFT_LAMBDA')
-        macrophage.DRIFT_BIAS = self.config.getfloat('DRIFT_BIAS')
-        macrophage.P = self.config.getfloat('DRIFT_PROBABILITY')
-        macrophage.cells = MacrophageCellList(grid=grid)
-
-        if macrophage.init_num > 0:
-            # initialize the surfactant layer with some macrophage in random locations
-            indices = np.argwhere(tissue == TissueTypes.SURFACTANT.value)
-            np.random.shuffle(indices)
-
-            for i in range(0, macrophage.init_num):
-                x = indices[i][2] + (random.uniform(0, 1))
-                y = indices[i][1] + (random.uniform(0, 1))
-                z = indices[i][0] + (random.uniform(0, 1))
-
-                point = Point(x=x, y=y, z=z)
-                status = MacrophageCellData.Status.RESTING
-
-                macrophage.cells.append(MacrophageCellData.create_cell(point=point, status=status))
-
-        return state
-
-    def advance(self, state: State, previous_time: float):
-        macrophage: MacrophageState = state.macrophage
-        grid: RectangularGrid = state.grid
-        tissue = state.geometry.lung_tissue
-
-        # drift(macrophage.cells, tissue, grid)
-        interact(self, state)
-
-        chemotaxis(
-            state.iron.concentration,
-            macrophage.P,
-            macrophage.DRIFT_LAMBDA,
-            macrophage.DRIFT_BIAS,
-            macrophage.cells,
-            tissue,
-            grid,
-        )
-
-        print(macrophage.cells.cell_data['point'])
-        # TODO - add recruitment
-        # indices = np.argwhere(molecule_to_recruit >= threshold_value)
-        # then for each index create a cell with prob 'rec_rate'
-        # TODO - add leaving
-        # indices = np.argwhere(molecule_to_leave <= threshold_value)
-        # then for each index kill a cell with prob 'leave_rate'
-        # TODO - add boolena network update
-        # for index in cells.alive:
-        #   cells[index].update_boolean network
-        # TODO - add interaction?
-
-        return state
-
-
-<<<<<<< HEAD
-def interact(self, state: State):
-    # get molecules in voxel
-    iron = state.iron.concentration
-    cells = state.macrophage.cells
-    grid = state.grid
-
-    uptake = state.macrophage.MPH_UPTAKE_QTTY
-    enhance = state.macrophage.TF_ENHANCE
-
-    # 1. Get cells that are alive
-    for index in cells.alive():
-
-        # 2. Get voxel for each cell to get agents in that voxel
-        cell = cells[index]
-        vox = grid.get_voxel(cell['point'])
-
-        # 3. Interact with all molecules
-
-        #  Iron -----------------------------------------------------
-        iron_amount = iron[vox.z, vox.y, vox.x]
-        if hillProbability(iron_amount) > random.random():
-            qtty = uptake * iron_amount
-            iron[vox.z, vox.y, vox.x] -= qtty
-            cell['iron_pool'] += qtty
-            # print(qtty)
-            # print(iron[vox.z, vox.y, vox.x])
-            # print(cell['iron_pool'])
-
-        fpn = 0  # TODO replace with actual boolean network
-        tf = 1  # TODO replace with actual boolean network
-        cell['boolean_network'][fpn] = True
-        cell['boolean_network'][tf] = False
-
-        if cell['boolean_network'][fpn]:
-            enhancer = enhance if cell['boolean_network'][tf] else 1
-            qtty = cell['iron_pool'] * (1 if uptake * enhancer > 1 else uptake * enhancer)
-            iron[vox.z, vox.y, vox.x] += qtty
-            cell['iron_pool'] -= qtty
-            # print(qtty)
-            # print(iron[vox.z, vox.y, vox.x])
-            # print(cell['iron_pool'])
-
-        #  Next_Mol -----------------------------------------------------
-        #    next_mol_amount = iron[vox.z, vox.y, vox.x] ...
-
-
-def drift(cells: MacrophageCellList, tissue: GeometryState, grid: RectangularGrid):
-=======
-def drift(cells: MacrophageCellList, tissue, grid: RectangularGrid):
->>>>>>> 6c822e8b
-    # currently randomly drifts resting macrophages, need to add molecule dependence
-    def valid_point(point: Point, grid: RectangularGrid):
-        return (
-            (grid.xv[0] <= point.x)
-            & (point.x <= grid.xv[-1])
-            & (grid.yv[0] <= point.y)
-            & (point.y <= grid.yv[-1])
-            & (grid.zv[0] <= point.z)
-            & (point.z <= grid.zv[-1])
-        )
-
-    # TODO - replace random 'delta_point' with logic based on chemokines
-    delta_point = Point(x=random.uniform(-1, 1), y=random.uniform(-1, 1), z=random.uniform(-1, 1))
-    # TODO - use a more numpy solution to move more efficiently
-    for index in cells.is_moveable(grid):
-        cell = cells[index]
-        new_point = cell['point'] + delta_point
-        vox = grid.get_voxel(new_point)
-        while not (
-            valid_point(new_point, grid)
-            and tissue[vox.z, vox.y, vox.x] == TissueTypes.SURFACTANT.value
-        ):
-            x = random.uniform(-1, 1)
-            y = random.uniform(-1, 1)
-            z = random.uniform(-1, 1)
-            new_point = cell['point'] + Point(x=x, y=y, z=z)
-            vox = grid.get_voxel(new_point)
-
-        cell['point'] = new_point
-        cells.update_voxel_index([index])
-
-    return cells
-
-
-def hillProbability(substract, km=10):
-    return substract * substract / (substract * substract + km * km)
-
-
-def logistic(x, l, b):
-    return 1 - b * math.exp(-((x / l) ** 2))
-
-
-def chemotaxis(
-    molecule, P, drift_lambda, drift_bias, cells: MacrophageCellList, tissue, grid: RectangularGrid
-):
-    # 'molecule' = state.'molecule'.concentration
-    # P = some probability to move
-
-    # 1. Get cells that are alive
-    for index in cells.alive():
-
-        # 2. Get voxel for each cell to get molecule in that voxel
-        cell = cells[index]
-        vox = grid.get_voxel(cell['point'])
-
-        # 3. Set prob for neighboring voxels
-        p = []
-        vox_list = []
-        p_tot = 0
-        i = -1
-
-        # calculate individual probability
-        for x in [0, 1, -1]:
-            for y in [0, 1, -1]:
-                for z in [0, 1, -1]:
-                    p.append(0.0)
-                    vox_list.append([x, y, z])
-                    i += 1
-                    if (
-                        (grid.xv[0] <= x)
-                        & (x <= grid.xv[-1])
-                        & (grid.yv[0] <= y)
-                        & (y <= grid.yv[-1])
-                        & (grid.zv[0] <= z)
-                        & (z <= grid.zv[-1])
-                    ):
-                        voxel = Voxel(z=(vox.z + z), y=(vox.y + y), x=(vox.x + x))
-                        if tissue[voxel.z, voxel.y, voxel.x] == (
-                            TissueTypes.SURFACTANT.value
-                            or TissueTypes.BLOOD.value
-                            or TissueTypes.EPITHELIUM.value
-                            or TissueTypes.PORE.value
-                        ):
-                            p[i] = logistic(
-                                molecule[voxel.z, voxel.y, voxel.x], drift_lambda, drift_bias
-                            )
-                            p_tot += p[i]
-
-        # scale to sum of probabilities
-        if p_tot:
-            for i in range(9):
-                p[i] = p[i] / p_tot
-
-        # chose vox from neighbors
-        cumP = 0
-        for i in range(len(p)):
-            cumP += p[i]
-            if P <= cumP:
-                cell['point'] = cell['point'] + Point(
-                    x=vox_list[i][0],  # TODO + some random amount?
-                    y=vox_list[i][1],  # TODO + some random amount?
-                    z=vox_list[i][2],  # TODO+ some random amount?
-                )
-                cells.update_voxel_index([index])
+from enum import IntEnum
+import random, math
+
+import attr
+import numpy as np
+
+from simulation.cell import CellData, CellList
+from simulation.coordinates import Point, Voxel
+from simulation.grid import RectangularGrid
+from simulation.module import Module, ModuleState
+from simulation.modules.geometry import TissueTypes
+from simulation.state import State
+
+
+class MacrophageCellData(CellData):
+    BOOLEAN_NETWORK_LENGTH = 3  # place holder for now
+
+    class Status(IntEnum):
+        RESTING = 0
+        ACTIVE = 1
+        INTERACTING = 2
+        SECRETING = 3
+        SYNERGIC = 4
+        APOPTOTIC = 5
+        NECROTIC = 6
+        DEAD = 7
+
+    MACROPHAGE_FIELDS = [
+        ('boolean_network', 'b1', BOOLEAN_NETWORK_LENGTH),
+        ('status', 'u1'),
+        ('iron_pool', 'f8'),
+        ('iteration', 'i4'),
+    ]
+
+    dtype = np.dtype(CellData.FIELDS + MACROPHAGE_FIELDS, align=True)  # type: ignore
+
+    @classmethod
+    def create_cell_tuple(
+        cls, *, iron_pool: float = 0, status: Status = Status.RESTING, **kwargs,
+    ) -> np.record:
+
+        network = cls.initial_boolean_network()
+        iteration = 0
+
+        return CellData.create_cell_tuple(**kwargs) + (network, status, iron_pool, iteration,)
+
+    @classmethod
+    def initial_boolean_network(cls) -> np.ndarray:
+        return np.asarray([True, False, True])
+
+
+@attr.s(kw_only=True, frozen=True, repr=False)
+class MacrophageCellList(CellList):
+    CellDataClass = MacrophageCellData
+
+    def is_moveable(self, grid: RectangularGrid):
+        cells = self.cell_data
+        return self.alive(
+            (cells['status'] == MacrophageCellData.Status.RESTING)
+            & cells.point_mask(cells['point'], grid)
+        )
+
+
+def cell_list_factory(self: 'MacrophageState'):
+    return MacrophageCellList(grid=self.global_state.grid)
+
+
+@attr.s(kw_only=True)
+class MacrophageState(ModuleState):
+    cells: MacrophageCellList = attr.ib(default=attr.Factory(cell_list_factory, takes_self=True))
+    init_num: int
+
+
+class Macrophage(Module):
+    name = 'macrophage'
+    defaults = {
+        'cells': '',
+        'init_num': '0',
+    }
+    StateClass = MacrophageState
+
+    def initialize(self, state: State):
+        macrophage: MacrophageState = state.macrophage
+        grid: RectangularGrid = state.grid
+        tissue = state.geometry.lung_tissue
+
+        macrophage.init_num = self.config.getint('init_num')
+        macrophage.MPH_UPTAKE_QTTY = self.config.getfloat('MPH_UPTAKE_QTTY')
+        macrophage.TF_ENHANCE = self.config.getfloat('TF_ENHANCE')
+        macrophage.DRIFT_LAMBDA = self.config.getfloat('DRIFT_LAMBDA')
+        macrophage.DRIFT_BIAS = self.config.getfloat('DRIFT_BIAS')
+        macrophage.P = self.config.getfloat('DRIFT_PROBABILITY')
+        macrophage.cells = MacrophageCellList(grid=grid)
+
+        if macrophage.init_num > 0:
+            # initialize the surfactant layer with some macrophage in random locations
+            indices = np.argwhere(tissue == TissueTypes.SURFACTANT.value)
+            np.random.shuffle(indices)
+
+            for i in range(0, macrophage.init_num):
+                x = indices[i][2] + (random.uniform(0, 1))
+                y = indices[i][1] + (random.uniform(0, 1))
+                z = indices[i][0] + (random.uniform(0, 1))
+
+                point = Point(x=x, y=y, z=z)
+                status = MacrophageCellData.Status.RESTING
+
+                macrophage.cells.append(MacrophageCellData.create_cell(point=point, status=status))
+
+        return state
+
+    def advance(self, state: State, previous_time: float):
+        macrophage: MacrophageState = state.macrophage
+        grid: RectangularGrid = state.grid
+        tissue = state.geometry.lung_tissue
+
+        # drift(macrophage.cells, tissue, grid)
+        interact(self, state)
+
+        chemotaxis(
+            state.iron.concentration,
+            macrophage.P,
+            macrophage.DRIFT_LAMBDA,
+            macrophage.DRIFT_BIAS,
+            macrophage.cells,
+            tissue,
+            grid,
+        )
+
+        print(macrophage.cells.cell_data['point'])
+        # TODO - add recruitment
+        # indices = np.argwhere(molecule_to_recruit >= threshold_value)
+        # then for each index create a cell with prob 'rec_rate'
+        # TODO - add leaving
+        # indices = np.argwhere(molecule_to_leave <= threshold_value)
+        # then for each index kill a cell with prob 'leave_rate'
+        # TODO - add boolena network update
+        # for index in cells.alive:
+        #   cells[index].update_boolean network
+        # TODO - add interaction?
+
+        return state
+
+
+def interact(self, state: State):
+    # get molecules in voxel
+    iron = state.iron.concentration
+    cells = state.macrophage.cells
+    grid = state.grid
+
+    uptake = state.macrophage.MPH_UPTAKE_QTTY
+    enhance = state.macrophage.TF_ENHANCE
+
+    # 1. Get cells that are alive
+    for index in cells.alive():
+
+        # 2. Get voxel for each cell to get agents in that voxel
+        cell = cells[index]
+        vox = grid.get_voxel(cell['point'])
+
+        # 3. Interact with all molecules
+
+        #  Iron -----------------------------------------------------
+        iron_amount = iron[vox.z, vox.y, vox.x]
+        if hillProbability(iron_amount) > random.random():
+            qtty = uptake * iron_amount
+            iron[vox.z, vox.y, vox.x] -= qtty
+            cell['iron_pool'] += qtty
+            # print(qtty)
+            # print(iron[vox.z, vox.y, vox.x])
+            # print(cell['iron_pool'])
+
+        fpn = 0  # TODO replace with actual boolean network
+        tf = 1  # TODO replace with actual boolean network
+        cell['boolean_network'][fpn] = True
+        cell['boolean_network'][tf] = False
+
+        if cell['boolean_network'][fpn]:
+            enhancer = enhance if cell['boolean_network'][tf] else 1
+            qtty = cell['iron_pool'] * (1 if uptake * enhancer > 1 else uptake * enhancer)
+            iron[vox.z, vox.y, vox.x] += qtty
+            cell['iron_pool'] -= qtty
+            # print(qtty)
+            # print(iron[vox.z, vox.y, vox.x])
+            # print(cell['iron_pool'])
+
+        #  Next_Mol -----------------------------------------------------
+        #    next_mol_amount = iron[vox.z, vox.y, vox.x] ...
+
+
+def drift(cells: MacrophageCellList, tissue, grid: RectangularGrid):
+    # currently randomly drifts resting macrophages, need to add molecule dependence
+    def valid_point(point: Point, grid: RectangularGrid):
+        return (
+            (grid.xv[0] <= point.x)
+            & (point.x <= grid.xv[-1])
+            & (grid.yv[0] <= point.y)
+            & (point.y <= grid.yv[-1])
+            & (grid.zv[0] <= point.z)
+            & (point.z <= grid.zv[-1])
+        )
+
+    # TODO - replace random 'delta_point' with logic based on chemokines
+    delta_point = Point(x=random.uniform(-1, 1), y=random.uniform(-1, 1), z=random.uniform(-1, 1))
+    # TODO - use a more numpy solution to move more efficiently
+    for index in cells.is_moveable(grid):
+        cell = cells[index]
+        new_point = cell['point'] + delta_point
+        vox = grid.get_voxel(new_point)
+        while not (
+            valid_point(new_point, grid)
+            and tissue[vox.z, vox.y, vox.x] == TissueTypes.SURFACTANT.value
+        ):
+            x = random.uniform(-1, 1)
+            y = random.uniform(-1, 1)
+            z = random.uniform(-1, 1)
+            new_point = cell['point'] + Point(x=x, y=y, z=z)
+            vox = grid.get_voxel(new_point)
+
+        cell['point'] = new_point
+        cells.update_voxel_index([index])
+
+    return cells
+
+
+def hillProbability(substract, km=10):
+    return substract * substract / (substract * substract + km * km)
+
+
+def logistic(x, l, b):
+    return 1 - b * math.exp(-((x / l) ** 2))
+
+
+def chemotaxis(
+    molecule, P, drift_lambda, drift_bias, cells: MacrophageCellList, tissue, grid: RectangularGrid
+):
+    # 'molecule' = state.'molecule'.concentration
+    # P = some probability to move
+
+    # 1. Get cells that are alive
+    for index in cells.alive():
+
+        # 2. Get voxel for each cell to get molecule in that voxel
+        cell = cells[index]
+        vox = grid.get_voxel(cell['point'])
+
+        # 3. Set prob for neighboring voxels
+        p = []
+        vox_list = []
+        p_tot = 0
+        i = -1
+
+        # calculate individual probability
+        for x in [0, 1, -1]:
+            for y in [0, 1, -1]:
+                for z in [0, 1, -1]:
+                    p.append(0.0)
+                    vox_list.append([x, y, z])
+                    i += 1
+                    if (
+                        (grid.xv[0] <= x)
+                        & (x <= grid.xv[-1])
+                        & (grid.yv[0] <= y)
+                        & (y <= grid.yv[-1])
+                        & (grid.zv[0] <= z)
+                        & (z <= grid.zv[-1])
+                    ):
+                        voxel = Voxel(z=(vox.z + z), y=(vox.y + y), x=(vox.x + x))
+                        if tissue[voxel.z, voxel.y, voxel.x] == (
+                            TissueTypes.SURFACTANT.value
+                            or TissueTypes.BLOOD.value
+                            or TissueTypes.EPITHELIUM.value
+                            or TissueTypes.PORE.value
+                        ):
+                            p[i] = logistic(
+                                molecule[voxel.z, voxel.y, voxel.x], drift_lambda, drift_bias
+                            )
+                            p_tot += p[i]
+
+        # scale to sum of probabilities
+        if p_tot:
+            for i in range(9):
+                p[i] = p[i] / p_tot
+
+        # chose vox from neighbors
+        cumP = 0
+        for i in range(len(p)):
+            cumP += p[i]
+            if P <= cumP:
+                cell['point'] = cell['point'] + Point(
+                    x=vox_list[i][0],  # TODO + some random amount?
+                    y=vox_list[i][1],  # TODO + some random amount?
+                    z=vox_list[i][2],  # TODO+ some random amount?
+                )
+                cells.update_voxel_index([index])