--- conflicted
+++ resolved
@@ -1,4 +1,3 @@
-<<<<<<< HEAD
 from enum import Enum
 
 import attr
@@ -144,152 +143,4 @@
 
         iren.Initialize()
         ren_win.Render()
-        iren.Start()
-=======
-from enum import Enum
-
-import attr
-import h5py
-import numpy as np
-import vtk
-
-from simulation.module import Module, ModuleState
-from simulation.state import grid_variable, State
-from simulation.validation import ValidationError
-
-
-# I am not quite sure if we should put the definition of the lung tissue types here
-class TissueTypes(Enum):
-    AIR = 0
-    BLOOD = 1
-    OTHER = 2
-    EPITHELIUM = 3
-    SURFACTANT = 4
-    PORE = 5
-
-    @classmethod
-    def validate(cls, value: np.ndarray):
-        return np.logical_and(value >= 0, value <= 5).all() and np.issubclass_(
-            value.dtype.type, np.integer
-        )
-
-
-@attr.s(kw_only=True, repr=False)
-class GeometryState(ModuleState):
-    lung_tissue = grid_variable(np.dtype('int'))
-
-    @lung_tissue.validator
-    def _validate_lung_tissue(self, attribute: attr.Attribute, value: np.ndarray) -> None:
-        if not TissueTypes.validate(value):
-            raise ValidationError('input illegal')
-
-    def __repr__(self):
-        return 'GeometryState(lung_tissue)'
-
-
-class Geometry(Module):
-    name = 'geometry'
-    defaults = {'geometry_path': 'geometry.hdf5', 'preview_geometry': 'False'}
-    StateClass = GeometryState
-
-    def initialize(self, state: State):
-        geometry: GeometryState = state.geometry
-        preview_geometry = self.config.getboolean('preview_geometry')
-        path = self.config.get('geometry_path')
-        try:
-           with h5py.File(path, 'r') as f:
-               if f['geometry'][:].shape != state.grid.shape:
-                   raise ValidationError("shape doesn\'t match")
-               geometry.lung_tissue[:] = f['geometry'][:]
-        except Exception:
-           print(f'Error loading geometry file at {path}.')
-           raise
-
-        if preview_geometry:
-           Geometry.preview(geometry.lung_tissue)
-
-
-        return state
-
-    '''
-    same as the super class. not needed for now
-    def advance(self, state: State, previous_time: float):
-        """Advance the state by a single time step."""
-        # do nothing since the geoemtry is constant
-        return state
-    '''
-
-    @classmethod
-    def preview(cls, grid: np.ndarray):
-        data_importer = vtk.vtkImageImport()
-
-        xbin = grid.shape[2]
-        ybin = grid.shape[1]
-        zbin = grid.shape[0]
-        g = np.uint8(grid.reshape(grid.shape[0] * grid.shape[1] * grid.shape[2]))
-
-        data_string = g.tostring()
-        data_importer.CopyImportVoidPointer(data_string, len(data_string))
-        data_importer.SetDataScalarTypeToUnsignedChar()
-        data_importer.SetNumberOfScalarComponents(1)
-
-        data_importer.SetDataExtent(0, xbin - 1, 0, ybin - 1, 0, zbin - 1)
-        data_importer.SetWholeExtent(0, xbin - 1, 0, ybin - 1, 0, zbin - 1)
-
-        # Create transfer mapping scalar value to opacity
-        opacity_transfer_function = vtk.vtkPiecewiseFunction()
-        opacity_transfer_function.AddPoint(0, 0.0)
-        opacity_transfer_function.AddPoint(1, 0.2)
-        opacity_transfer_function.AddPoint(2, 0.005)
-        opacity_transfer_function.AddPoint(3, 1)
-        opacity_transfer_function.AddPoint(4, 0.2)
-        opacity_transfer_function.AddPoint(5, 0.2)
-
-        # Create transfer mapping scalar value to color
-        color_transfer_function = vtk.vtkColorTransferFunction()
-        color_transfer_function.AddRGBPoint(0, 0.0, 0.0, 1.0)
-        color_transfer_function.AddRGBPoint(1, 1.0, 0.0, 0.0)
-        color_transfer_function.AddRGBPoint(2, 0.0, 0.0, 1.0)
-        color_transfer_function.AddRGBPoint(3, 1.0, 1.0, 1.0)
-        color_transfer_function.AddRGBPoint(4, 1.0, 1.0, 1.0)
-        color_transfer_function.AddRGBPoint(5, 1.0, 1.0, 1.0)
-
-        # The property describes how the data will look
-        volume_property = vtk.vtkVolumeProperty()
-        volume_property.SetColor(color_transfer_function)
-        volume_property.SetScalarOpacity(opacity_transfer_function)
-        # volumeProperty.ShadeOn()
-        volume_property.SetInterpolationTypeToLinear()
-
-        # The mapper / ray cast function know how to render the data
-        volume_mapper = vtk.vtkGPUVolumeRayCastMapper()
-        volume_mapper.SetBlendModeToComposite()
-        volume_mapper.SetInputConnection(data_importer.GetOutputPort())
-
-        # The volume holds the mapper and the property and
-        # can be used to position/orient the volume
-        volume = vtk.vtkVolume()
-        volume.SetMapper(volume_mapper)
-        volume.SetProperty(volume_property)
-
-        ren = vtk.vtkRenderer()
-        ren_win = vtk.vtkRenderWindow()
-        ren_win.AddRenderer(ren)
-        iren = vtk.vtkRenderWindowInteractor()
-        iren.SetRenderWindow(ren_win)
-
-        ren.AddVolume(volume)
-        ren.SetBackground(1, 1, 1)
-        ren_win.SetSize(600, 600)
-        ren_win.Render()
-
-        def check_abort(obj, event):
-            if obj.GetEventPending() != 0:
-                obj.SetAbortRender(1)
-
-        ren_win.AddObserver('AbortCheckEvent', check_abort)
-
-        iren.Initialize()
-        ren_win.Render()
-        iren.Start()
->>>>>>> b47056d4
+        iren.Start()