from enum import IntEnum
import random

import attr
import numpy as np

from simulation.cell import CellData, CellList
from simulation.coordinates import Point, Voxel
from simulation.grid import RectangularGrid
from simulation.module import Module, ModuleState
from simulation.modules.geometry import TissueTypes
from simulation.state import State


class FungusCellData(CellData):
    class Status(IntEnum):
        DRIFTING = 99
        RESTING = 0  # CONIDIA relevant
        SWOLLEN = 1  # CONIDIA relevant
        GERMINATED = 2  # CONIDIA relevant
        GROWABLE = 3  # HYPHAE relevant
        GROWN = 4  # HYPHAE relevant
        DEAD = 5

    class Form(IntEnum):
        CONIDIA = 0
        HYPHAE = 1

    FUNGUS_FIELDS = [
        ('form', 'u1'),
        ('status', 'u1'),
        ('iteration', 'i4'),
        ('mobile', 'b1'),
        ('internalized', 'b1'),
        ('iron', 'f8'),
        ('health', 'f8'),
    ]

    dtype = np.dtype(CellData.FIELDS + FUNGUS_FIELDS, align=True)  # type: ignore

    @classmethod
    def create_cell_tuple(
        cls,
        *,
        iron: float = 0,
        status: Status = Status.RESTING,
        form: Form = Form.CONIDIA,
        iteration=0,
        mobile=False,
        internalized=False,
        health=100,
        **kwargs,
    ) -> np.record:

        return CellData.create_cell_tuple(**kwargs) + (
            form,
            status,
            iteration,
            mobile,
            internalized,
            iron,
            health,
        )


@attr.s(kw_only=True, frozen=True, repr=False)
class FungusCellList(CellList):
    CellDataClass = FungusCellData

    def iron_uptake(self, iron: np.ndarray, iron_max: float, iron_min: float, iron_absorb: float):
        """Absorb iron from external environment."""
        cells = self.cell_data
        for vox_index in np.argwhere(iron > iron_min):
            vox = Voxel(x=vox_index[2], y=vox_index[1], z=vox_index[0])

            cells_here = self.get_cells_in_voxel(vox)

            indices = []
            for index in cells_here:
                if (
                    cells[index]['form'] == FungusCellData.Form.HYPHAE.value
                    and cells[index]['internalized'] == False
                    and cells[index]['iron'] < iron_max
                ):
                    indices.append(index)

            if len(indices) > 0:
                iron_split = iron_absorb * (iron[vox.z, vox.y, vox.x] / len(indices))
                for cell_index in indices:
                    cells[cell_index]['iron'] += iron_split
                    if cells[cell_index]['iron'] > iron_max:
                        cells[cell_index]['iron'] = iron_max

                iron[vox.z, vox.y, vox.x] = (1 - iron_absorb) * iron[vox.z, vox.y, vox.x]

    def spawn_hypahael_cell(self, children):
        children['status'] = FungusCellData.Status.GROWABLE
        children['form'] = FungusCellData.Form.HYPHAE
        children['mobile'] = False
        self.extend(children)

    def spawn_spores(self, points):
        n, m = points.shape

        if m != 3:
            raise ValueError('Invalid shape for a point object')

        spores = FungusCellData(n, initialize=True)
        spores['point'] = points
        spores['status'] = FungusCellData.Status.RESTING

        self.extend(spores)

    def initialize_spores(self, tissue: np.ndarray, init_num: int):
        """Initialize spores on epithelium cells."""
        grid = self.grid
        if init_num > 0:
            points = np.zeros((init_num, 3))
            indices = np.argwhere(tissue == TissueTypes.EPITHELIUM.value)
            if len(indices) > 0:
                np.random.shuffle(indices)
                for i in range(init_num):
                    x = random.uniform(grid.xv[indices[i][2]], grid.xv[indices[i][2] + 1])
                    y = random.uniform(grid.yv[indices[i][1]], grid.yv[indices[i][1] + 1])
                    z = random.uniform(grid.zv[indices[i][0]], grid.zv[indices[i][0] + 1])

                    point = Point(x=x, y=y, z=z)
                    points[i] = point

                self.spawn_spores(points)

    def grow_hyphae(self, iron_min_grow, grow_time, p_branch, spacing):
        """Grow fungal hyphae."""
        cells = self.cell_data

        conidia_indices = self.alive(
            (cells['form'] == FungusCellData.Form.CONIDIA)
            & (cells['status'] == FungusCellData.Status.GERMINATED)
            & (cells['internalized'] == False)
        )

        hyphae_indices = self.alive(
            (cells['form'] == FungusCellData.Form.HYPHAE)
            & (cells['status'] == FungusCellData.Status.GROWABLE)
            & (cells['internalized'] == False)
            & (cells['iron'] > iron_min_grow)
            & (cells['iteration'] > grow_time)
        )

        # grow conidia
        if (len(conidia_indices) != 0):
            cells['status'][conidia_indices] = FungusCellData.Status.GROWN
            cells['form'][conidia_indices] = FungusCellData.Form.HYPHAE
            children = FungusCellData(len(conidia_indices), initialize=True)
            children['iron'] = cells['iron'][conidia_indices]
            children['point'] = cells['point'][conidia_indices] + \
            spacing * np.random.rand(len(conidia_indices), 3)
            self.spawn_hypahael_cell(children)

        # grow hyphae
        if (len(hyphae_indices) != 0):
            cells['status'][hyphae_indices] = FungusCellData.Status.GROWN
            branch_mask = (np.random.rand(len(hyphae_indices)) < p_branch)
            not_branch_indices = (branch_mask == False).nonzero()[0]
            branch_indices = branch_mask.nonzero()[0]

            elongate_children = FungusCellData(len(hyphae_indices), initialize=True)
            branch_children = FungusCellData(len(branch_indices), initialize=True)

            elongate_children['iron'] = cells['iron'][hyphae_indices] / 2
            elongate_children['point'] = cells['point'][hyphae_indices] + spacing * np.random.rand(len(hyphae_indices), 3)

            if (len(branch_indices) != 0):
                elongate_children['iron'][branch_indices] = cells['iron'][hyphae_indices[branch_indices]] / 3
                branch_children['iron'] = cells['iron'][hyphae_indices[branch_indices]] / 3
                branch_children['point'] = cells['point'][hyphae_indices[branch_indices]] \
                    + spacing * np.random.rand(len(hyphae_indices), 3)

            # update iron in orignal cells
            cells['iron'][hyphae_indices[not_branch_indices]] /= 2
            cells['iron'][hyphae_indices[branch_indices]] /= 3

            self.spawn_hypahael_cell(elongate_children)
            self.spawn_hypahael_cell(branch_children)

    def age(self):
        """Add one iteration to all alive cells."""
        np.add.at(self.cell_data['iteration'], self.alive(), 1)

    def kill(self):
        """If a cell have 0 health point or out of range, kill the cell."""
        cells = self.cell_data
        mask = cells.point_mask(cells['point'], self.grid)
        indices = self.alive(np.logical_or(cells['health'] <= 0, mask != True))
        
        cells['status'][indices] = FungusCellData.Status.DEAD
        cells['dead'][indices] = True

    def change_status(self, iter_to_change_status: int, p_internal_swell: float):
        cells = self.cell_data

        indices = self.alive(np.logical_and(
            cells['iteration'] >= iter_to_change_status,
            cells['form'] != FungusCellData.Form.HYPHAE
        ))

        internalized_indices = (cells['internalized'][indices] == True).nonzero()[0]
        not_internalized_indices = (cells['internalized'][indices] == False).nonzero()[0]
   
        internalized_rest_indices = (cells['status'][internalized_indices] == FungusCellData.Status.RESTING).nonzero()[0]
        internalized_swollen_indices = (cells['status'][internalized_indices] == FungusCellData.Status.SWOLLEN).nonzero()[0]

        # internal fungus with REST status
        swall_mask = (np.random.rand(len(internalized_rest_indices)) < p_internal_swell)
        internalized_rest_indices = swall_mask.nonzero()[0]

        cells['status'][internalized_rest_indices] = FungusCellData.Status.SWOLLEN
        cells['iteration'][internalized_rest_indices] = 0

        # internal fungus with SWOLLEN status
        cells['status'][internalized_swollen_indices] = FungusCellData.Status.GERMINATED
        cells['iteration'][internalized_swollen_indices] = 0
       
        rest_indices = (cells['status'][not_internalized_indices] == FungusCellData.Status.RESTING).nonzero()[0]
        swollen_indices = (cells['status'][not_internalized_indices] == FungusCellData.Status.SWOLLEN).nonzero()[0]
        
        # free fungus with REST status
        cells['status'][rest_indices] = FungusCellData.Status.SWOLLEN
        cells['iteration'][rest_indices] = 0

        # free fungus with SWOLLEN status
        cells['status'][swollen_indices] = FungusCellData.Status.GERMINATED
        cells['iteration'][swollen_indices] = 0


def cell_list_factory(self: 'FungusState'):
    return FungusCellList(grid=self.global_state.grid)


@attr.s(kw_only=True)
class FungusState(ModuleState):
    cells: FungusCellList = attr.ib(default=attr.Factory(cell_list_factory, takes_self=True))
<<<<<<< HEAD
    # init_num: int = 0
    # p_lodge: float = 0
    # p_internal_swell: float = 0.05
    # ITER_TO_CHANGE_STATUS: int = 1
    # iron_min: int = 0
    # iron_max: float = 0.0
    # iron_absorb: float = 0.0
    # spacing: float = 0.0
    # iron_min_grow: float = 0.0
    # grow_time: float = 0.0
    # p_branch: float = 0.0
    # p_internalize: float = 0.0
=======
    init_num: int = 0
    p_lodge: float = 0.1
    p_internal_swell: float = 0.05
    ITER_TO_CHANGE_STATUS: int = 1
    iron_min: int = 0
    iron_max: float = 0.0
    iron_absorb: float = 0.0
    spacing: float = 0.0
    iron_min_grow: float = 0.0
    grow_time: float = 0.0
    p_branch: float = 0.0
    p_internalize: float = 0.0
    health: float
>>>>>>> 99d6238d


class Fungus(Module):
    name = 'fungus'
    StateClass = FungusState

    # defaults config opt
    defaults = {
        'init_num': '10',
        'p_lodge': '0.1',
        'p_internal_swell': '0.05',
        'ITER_TO_CHANGE_STATUS': '1',
        'iron_min': '10',
        'iron_max': '20',
        'iron_absorb': '1',
        'spacing': '0.1',
        'iron_min_grow': '5',
        'grow_time': '2',
        'p_branch': '0.2',
        'p_internalize': '0.1'
        # ...
    }

    def initialize(self, state: State):
        fungus: FungusState = state.fungus
        # grid: RectangularGrid = state.grid
        tissue = state.geometry.lung_tissue

<<<<<<< HEAD
        self.init_num = self.config.getint('init_num')
        self.p_lodge = self.config.getfloat('p_lodge')
        self.p_internal_swell = self.config.getfloat('p_internal_swell')
        self.ITER_TO_CHANGE_STATUS = self.config.getint('ITER_TO_CHANGE_STATUS')
        self.iron_min = self.config.getint('iron_min')
        self.iron_max = self.config.getfloat('iron_max')
        self.iron_absorb = self.config.getfloat('iron_absorb')
        self.spacing = self.config.getfloat('spacing')
        self.iron_min_grow = self.config.getfloat('iron_min_grow')
        self.grow_time = self.config.getfloat('grow_time')
        self.p_branch = self.config.getfloat('p_branch')
        self.p_internalize = self.config.getfloat('p_internalize')

        cells = fungus.cells
        cells.initialize_spores(tissue, self.init_num)
=======
        fungus.init_num = self.config.getint('init_num')
        fungus.health = self.config.getfloat('init_health')
        fungus.p_lodge = self.config.getfloat('p_lodge')
        fungus.p_internal_swell = self.config.getfloat('p_internal_swell')
        fungus.ITER_TO_CHANGE_STATUS = self.config.getint('ITER_TO_CHANGE_STATUS')
        fungus.iron_min = self.config.getint('iron_min')
        fungus.iron_max = self.config.getfloat('iron_max')
        fungus.iron_absorb = self.config.getfloat('iron_absorb')
        fungus.spacing = self.config.getfloat('spacing')
        fungus.iron_min_grow = self.config.getfloat('iron_min_grow')
        fungus.grow_time = self.config.getfloat('grow_time')
        fungus.p_branch = self.config.getfloat('p_branch')
        fungus.p_internalize = self.config.getfloat('p_internalize')

        fungus.cells = FungusCellList(grid=grid)
        if fungus.init_num > 0:
            # initialize the surfactant layer with some fungus in random locations
            indices = np.argwhere(tissue == TissueTypes.EPITHELIUM.value)
            if len(indices) > 0:
                np.random.shuffle(indices)

                for i in range(0, fungus.init_num):
                    x = random.uniform(grid.xv[indices[i][2]], grid.xv[indices[i][2] + 1])
                    y = random.uniform(grid.yv[indices[i][1]], grid.yv[indices[i][1] + 1])
                    z = random.uniform(grid.zv[indices[i][0]], grid.zv[indices[i][0] + 1])

                    point = Point(x=x, y=y, z=z)
                    status = FungusCellData.Status.DRIFTING

                    fungus.cells.append(
                        FungusCellData.create_cell(point=point, status=status, health=fungus.health)
                    )
>>>>>>> 99d6238d

        return state

    def advance(self, state: State, previous_time: float):
        cells = state.fungus.cells

        cells.kill()  # clear dead cell
        cells.age()
        cells.change_status(self.ITER_TO_CHANGE_STATUS, self.p_internal_swell)
        if hasattr(state, 'molecules'):
            iron = state.molecules.grid['iron']
            cells.iron_uptake(iron, self.iron_max, self.iron_min, self.iron_absorb)
        cells.grow_hyphae(self.iron_min_grow, self.grow_time, self.p_branch, self.spacing)

        return state<|MERGE_RESOLUTION|>--- conflicted
+++ resolved
@@ -240,7 +240,6 @@
 @attr.s(kw_only=True)
 class FungusState(ModuleState):
     cells: FungusCellList = attr.ib(default=attr.Factory(cell_list_factory, takes_self=True))
-<<<<<<< HEAD
     # init_num: int = 0
     # p_lodge: float = 0
     # p_internal_swell: float = 0.05
@@ -253,21 +252,7 @@
     # grow_time: float = 0.0
     # p_branch: float = 0.0
     # p_internalize: float = 0.0
-=======
-    init_num: int = 0
-    p_lodge: float = 0.1
-    p_internal_swell: float = 0.05
-    ITER_TO_CHANGE_STATUS: int = 1
-    iron_min: int = 0
-    iron_max: float = 0.0
-    iron_absorb: float = 0.0
-    spacing: float = 0.0
-    iron_min_grow: float = 0.0
-    grow_time: float = 0.0
-    p_branch: float = 0.0
-    p_internalize: float = 0.0
-    health: float
->>>>>>> 99d6238d
+    # health: float = 100.0
 
 
 class Fungus(Module):
@@ -296,7 +281,6 @@
         # grid: RectangularGrid = state.grid
         tissue = state.geometry.lung_tissue
 
-<<<<<<< HEAD
         self.init_num = self.config.getint('init_num')
         self.p_lodge = self.config.getfloat('p_lodge')
         self.p_internal_swell = self.config.getfloat('p_internal_swell')
@@ -312,40 +296,6 @@
 
         cells = fungus.cells
         cells.initialize_spores(tissue, self.init_num)
-=======
-        fungus.init_num = self.config.getint('init_num')
-        fungus.health = self.config.getfloat('init_health')
-        fungus.p_lodge = self.config.getfloat('p_lodge')
-        fungus.p_internal_swell = self.config.getfloat('p_internal_swell')
-        fungus.ITER_TO_CHANGE_STATUS = self.config.getint('ITER_TO_CHANGE_STATUS')
-        fungus.iron_min = self.config.getint('iron_min')
-        fungus.iron_max = self.config.getfloat('iron_max')
-        fungus.iron_absorb = self.config.getfloat('iron_absorb')
-        fungus.spacing = self.config.getfloat('spacing')
-        fungus.iron_min_grow = self.config.getfloat('iron_min_grow')
-        fungus.grow_time = self.config.getfloat('grow_time')
-        fungus.p_branch = self.config.getfloat('p_branch')
-        fungus.p_internalize = self.config.getfloat('p_internalize')
-
-        fungus.cells = FungusCellList(grid=grid)
-        if fungus.init_num > 0:
-            # initialize the surfactant layer with some fungus in random locations
-            indices = np.argwhere(tissue == TissueTypes.EPITHELIUM.value)
-            if len(indices) > 0:
-                np.random.shuffle(indices)
-
-                for i in range(0, fungus.init_num):
-                    x = random.uniform(grid.xv[indices[i][2]], grid.xv[indices[i][2] + 1])
-                    y = random.uniform(grid.yv[indices[i][1]], grid.yv[indices[i][1] + 1])
-                    z = random.uniform(grid.zv[indices[i][0]], grid.zv[indices[i][0] + 1])
-
-                    point = Point(x=x, y=y, z=z)
-                    status = FungusCellData.Status.DRIFTING
-
-                    fungus.cells.append(
-                        FungusCellData.create_cell(point=point, status=status, health=fungus.health)
-                    )
->>>>>>> 99d6238d
 
         return state
 
