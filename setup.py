--- conflicted
+++ resolved
@@ -28,11 +28,7 @@
     name='nlisim',
     packages=find_packages(exclude=['test', 'test.*']),
     package_data={'nlisim': ['geometry.hdf5']},
-<<<<<<< HEAD
-    python_requires='>=3.9',
-=======
     python_requires='>=3.8',
->>>>>>> 17246189
     install_requires=requirements,
     entry_points={'console_scripts': ['nlisim = nlisim.cli:main']},
     setup_requires=['setuptools_scm'],
