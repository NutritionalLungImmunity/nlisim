--- conflicted
+++ resolved
@@ -201,7 +201,7 @@
                 "sha256:30639c035cdb23534cd4aa2dd52c3bf48f06e5f4a941509c8bafd8ce11080259",
                 "sha256:8b74bedcbbbaca38ff6d7491d76f2b06b3592611af620f8426e82dddb04a5ced"
             ],
-<<<<<<< HEAD
+            "markers": "python_version >= '2.7' and python_version not in '3.0, 3.1, 3.2, 3.3'",
             "version": "==1.15.0"
         },
         "tqdm": {
@@ -209,24 +209,24 @@
                 "sha256:4733c4a10d0f2a4d098d801464bdaf5240c7dadd2a7fde4ee93b0a0efd9fb25e",
                 "sha256:acdafb20f51637ca3954150d0405ff1a7edde0ff19e38fb99a80a66210d2a28f"
             ],
+            "markers": "python_version >= '2.6' and python_version not in '3.0, 3.1, 3.2, 3.3'",
             "version": "==4.46.0"
-=======
-            "markers": "python_version >= '2.7' and python_version not in '3.0, 3.1, 3.2, 3.3'",
-            "version": "==1.15.0"
->>>>>>> 405173cd
         },
         "vtk": {
             "hashes": [
-                "sha256:412cf376cba991cb7ee64a6b6b22855066f0b8ad7baa09e85f93b2dc433fdac8",
-                "sha256:5f98d155c445dd6702730c6a4353631511987a5e768ec406ca41ad1c1bb6cecc",
-                "sha256:95fdf95a69c357ee349c1f32beac61642fd94d6009559633db7dd4e4c20e0b20",
-                "sha256:a1dfbcd6277063087e41a642e1191c2d104559ca0b1dec9d2b117f3c34f73b20",
-                "sha256:a7d4c64f3153384456b520c642b51b3128ffd794bb483ddbca9cd6632c6f703e",
-                "sha256:c0ca8279f1faa49e048e807def14ae1297cbc855c1ba96f956a9563f2d68de83",
-                "sha256:e588afcaad2ccbf6ec6f02b78a2b9a1b33ea6f08adf992a197b9d175f07e6f2d",
-                "sha256:eb61fe7f3e6c346652720b3056a6b94a01b8d91be1480a9f907035abee074fcf"
-            ],
-            "version": "==9.0.0"
+                "sha256:110dd7d730584b2e8c13e15f1b245d1b5afb9a6e163223e1fb0e775cec818e92",
+                "sha256:28df91add29d9cdd6c49235b2c65e31ab50c8655c56ad1a5914b605e22554d7d",
+                "sha256:34b43d32609d81d94a7122e388f7d6a0883138438484d0ee29158726810f6704",
+                "sha256:44454f9dd6c41f20b904b41e1ac0dd06cc3367952da1a8d8d3074e1a40dce916",
+                "sha256:56e73eeba6402ba497a24ebdbe773cadbf01b9f7c12b3a2e26f8b40f203d718e",
+                "sha256:5c2634afaabd2243c5fbe0f4aa9cff66537cfbcb5d4893e93c31cfce878a413c",
+                "sha256:8c6809a3526c8cf06b921dec06cd672f54baa3a050124f0f19f0adb6cf283aa4",
+                "sha256:cd68246764412e8f6855e8e73772392aa826b9d6c3d59e7544ce22af1ad7dcc8",
+                "sha256:d4d834d29abf98c67a63328c271e82bde3f769cbae295fb91e840bead2298d13",
+                "sha256:e790aed1a776d3682b2c38a5a795a0f46e3043f96ed113a3bbaf7ef5eaaeba08",
+                "sha256:ee17372ded18987480e3e07405f9b36fc4e2a0c1da1503628c4980a3957d7c98"
+            ],
+            "version": "==8.1.2"
         }
     },
     "develop": {
@@ -395,8 +395,6 @@
             "markers": "python_version < '3.8'",
             "version": "==1.6.0"
         },
-<<<<<<< HEAD
-=======
         "ipykernel": {
             "hashes": [
                 "sha256:731adb3f2c4ebcaff52e10a855ddc87670359a89c9c784d711e62d66fccdafae",
@@ -407,11 +405,11 @@
         },
         "ipython": {
             "hashes": [
-                "sha256:5b241b84bbf0eb085d43ae9d46adf38a13b45929ca7774a740990c2c242534bb",
-                "sha256:f0126781d0f959da852fb3089e170ed807388e986a8dd4e6ac44855845b0fb1c"
+                "sha256:0ef1433879816a960cd3ae1ae1dc82c64732ca75cec8dab5a4e29783fb571d0e",
+                "sha256:1b85d65632211bf5d3e6f1406f3393c8c429a47d7b947b9a87812aa5bce6595c"
             ],
             "markers": "python_version >= '3.3'",
-            "version": "==7.14.0"
+            "version": "==7.15.0"
         },
         "ipython-genutils": {
             "hashes": [
@@ -522,7 +520,6 @@
             "markers": "python_version >= '2.7' and python_version not in '3.0, 3.1, 3.2, 3.3'",
             "version": "==1.1.1"
         },
->>>>>>> 405173cd
         "mccabe": {
             "hashes": [
                 "sha256:ab8a6258860da4b6677da4bd2fe5dc2c659cff31b3ee4f7f5d64e79735b80d42",
@@ -542,10 +539,7 @@
                 "sha256:558bb897a2232f5e4f8e2399089e35aecb746e1f9191b6584a151647e89267be",
                 "sha256:7818f596b1e87be009031c7653d01acc46ed422e6656b394b0f765ce66ed4982"
             ],
-<<<<<<< HEAD
-=======
-            "markers": "python_version >= '3.5'",
->>>>>>> 405173cd
+            "markers": "python_version >= '3.5'",
             "version": "==8.3.0"
         },
         "mypy": {
@@ -603,10 +597,6 @@
             "hashes": [
                 "sha256:4357f74f47b9c12db93624a82154e9b120fa8293699949152b22065d556079f8",
                 "sha256:998416ba6962ae7fbd6596850b80e17859a5753ba17c32284f67bfff33784181"
-<<<<<<< HEAD
-            ],
-            "version": "==20.4"
-=======
             ],
             "markers": "python_version >= '2.7' and python_version not in '3.0, 3.1, 3.2, 3.3'",
             "version": "==20.4"
@@ -624,7 +614,6 @@
             ],
             "markers": "python_version >= '2.7' and python_version not in '3.0, 3.1, 3.2, 3.3'",
             "version": "==0.7.0"
->>>>>>> 405173cd
         },
         "pep8-naming": {
             "hashes": [
@@ -749,8 +738,6 @@
             ],
             "index": "pypi",
             "version": "==2.9.0"
-<<<<<<< HEAD
-=======
         },
         "python-dateutil": {
             "hashes": [
@@ -759,7 +746,6 @@
             ],
             "markers": "python_version >= '2.7' and python_version not in '3.0, 3.1, 3.2, 3.3'",
             "version": "==2.8.1"
->>>>>>> 405173cd
         },
         "pyzmq": {
             "hashes": [
@@ -821,10 +807,7 @@
                 "sha256:30639c035cdb23534cd4aa2dd52c3bf48f06e5f4a941509c8bafd8ce11080259",
                 "sha256:8b74bedcbbbaca38ff6d7491d76f2b06b3592611af620f8426e82dddb04a5ced"
             ],
-<<<<<<< HEAD
-=======
-            "markers": "python_version >= '2.7' and python_version not in '3.0, 3.1, 3.2, 3.3'",
->>>>>>> 405173cd
+            "markers": "python_version >= '2.7' and python_version not in '3.0, 3.1, 3.2, 3.3'",
             "version": "==1.15.0"
         },
         "snowballstemmer": {
@@ -878,8 +861,6 @@
             ],
             "index": "pypi",
             "version": "==3.15.1"
-<<<<<<< HEAD
-=======
         },
         "traitlets": {
             "hashes": [
@@ -887,7 +868,6 @@
                 "sha256:d023ee369ddd2763310e4c3eae1ff649689440d4ae59d7485eb4cfbbe3e359f7"
             ],
             "version": "==4.3.3"
->>>>>>> 405173cd
         },
         "typed-ast": {
             "hashes": [
@@ -928,10 +908,7 @@
                 "sha256:a116629d4e7f4d03433b8afa27f43deba09d48bc48f5ecefa4f015a178efb6cf",
                 "sha256:a730548b27366c5e6cbdf6f97406d861cccece2e22275e8e1a757aeff5e00c70"
             ],
-<<<<<<< HEAD
-=======
-            "markers": "python_version >= '2.7' and python_version not in '3.0, 3.1, 3.2, 3.3'",
->>>>>>> 405173cd
+            "markers": "python_version >= '2.7' and python_version not in '3.0, 3.1, 3.2, 3.3'",
             "version": "==20.0.21"
         },
         "wcwidth": {
@@ -960,10 +937,7 @@
                 "sha256:aa36550ff0c0b7ef7fa639055d797116ee891440eac1a56f378e2d3179e0320b",
                 "sha256:c599e4d75c98f6798c509911d08a22e6c021d074469042177c8c86fb92eefd96"
             ],
-<<<<<<< HEAD
-=======
             "markers": "python_version >= '3.6'",
->>>>>>> 405173cd
             "version": "==3.1.0"
         }
     }
